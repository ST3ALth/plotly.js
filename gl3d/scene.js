'use strict';

var camera = require('./scene-camera'),
    glm = require('gl-matrix'),
    createAxes = require('gl-axes'),
    getAxesPixelRange = require('gl-axes/properties'),
    arrtools = require('arraytools'),
    createSelect = require('gl-select-static'),
    createSpikes = require('gl-spikes'),
    pixelLength = require('./compute-tick-length'),
    project = require('./project'),
    tinycolor = require('tinycolor2'),
    arrayCopy1D = arrtools.copy1D,
    arrayCopy2D = arrtools.copy2D,
    mat4 = glm.mat4,
    proto;

function str2RgbaArray(color) {
    color = tinycolor(color);
    return arrtools.str2RgbaArray(color.toRgbString());
}

function ticksChanged (ticksA, ticksB) {
    var nticks;
    for (var i = 0; i < 3; ++i) {
        if (ticksA[i].length !== ticksB[i].length) return true;
        nticks = Math.min(ticksA[i].length, ticksB[i].length);
        if (nticks === 0) continue;
        for (var j = 0; j < nticks; j++) {
            if (ticksA[i][j].x !== ticksB[i][j].x ||
                ticksA[i][j].text !== ticksB[i][j].text) {
                return true;
            }
        }
    }

    return false;
}


// PASS IN GLOBAL LAYOUT, LET THIS THING CARVE OUT SCENELAYOUT
function Scene (options, shell) {

    if (!(this instanceof Scene)) return new Scene(shell);

    this.dirty          = true  //Set if drawing buffer needs redraw
    this.selectDirty    = true  //Set if selection buffer needs redraw
    this.moving         = false //Set if camera moving (don't draw select axes)

    this.shell                   = shell;

    this.container               = options.container || null;
    this.renderQueue             = [];
    this.glDataMap               = {};

    if (!this.shell) {
         return;
    }

    this.camera                  = camera(shell, this);
    this._lastCamera             = null;

    this.axis                    = null;
    this.id                      = options.id;
    this.Plotly                  = options.Plotly;

    this.selectBuffers           = [];
    this.pickRadius              = 10; //Number of pixels to search for closest point
    this.objectCount             = 0;

    this.baseRange               = [ [ Infinity,  Infinity,  Infinity],  // min (init opposite)
                                     [-Infinity, -Infinity, -Infinity] ];  // max (init opposite)

    this.range                   = [ [ 0, 0, 0],    // min (init opposite)
                                     [ 6, 6, 6] ];  // max (init opposite)

    ////////////// AXES OPTIONS DEFAULTS ////////////////
    this.axesOpts                = {};

    this.axesOpts.bounds         = [ [-10, -10, -10],
                                     [ 10,  10,  10] ];

    this.axesOpts.ticks          = [ [], [], [] ];
    this.axesOpts.tickEnable     = [ true, true, true ];
    this.axesOpts.tickFont       = [ 'sans-serif', 'sans-serif', 'sans-serif' ];
    this.axesOpts.tickSize       = [ 12, 12, 12 ];
    this.axesOpts.tickAngle      = [ 0, 0, 0 ];
    this.axesOpts.tickColor      = [ [0,0,0,1], [0,0,0,1], [0,0,0,1] ];
    this.axesOpts.tickPad        = [ 18, 18, 18 ];

    this.axesOpts.labels         = [ 'x', 'y', 'z' ];
    this.axesOpts.labelEnable    = [ true, true, true ];
    this.axesOpts.labelFont      = ['Open Sans','Open Sans','Open Sans'];
    this.axesOpts.labelSize      = [ 20, 20, 20 ];
    this.axesOpts.labelAngle     = [ 0, 0, 0 ];
    this.axesOpts.labelColor     = [ [0,0,0,1], [0,0,0,1], [0,0,0,1] ];
    this.axesOpts.labelPad       = [ 30, 30, 30 ];

    this.axesOpts.lineEnable     = [ true, true, true ];
    this.axesOpts.lineMirror     = [ false, false, false ];
    this.axesOpts.lineWidth      = [ 1, 1, 1 ];
    this.axesOpts.lineColor      = [ [0,0,0,1], [0,0,0,1], [0,0,0,1] ];

    this.axesOpts.lineTickEnable = [ true, true, true ];
    this.axesOpts.lineTickMirror = [ false, false, false ];
    this.axesOpts.lineTickLength = [ 10, 10, 10 ];
    this.axesOpts.lineTickWidth  = [ 1, 1, 1 ];
    this.axesOpts.lineTickColor  = [ [0,0,0,1], [0,0,0,1], [0,0,0,1] ];

    this.axesOpts.gridEnable     = [ true, true, true ];
    this.axesOpts.gridWidth      = [ 1, 1, 1 ];
    this.axesOpts.gridColor      = [ [0,0,0,1], [0,0,0,1], [0,0,0,1] ];

    this.axesOpts.zeroEnable     = [ true, true, true ];
    this.axesOpts.zeroLineColor  = [ [0,0,0,1], [0,0,0,1], [0,0,0,1] ];
    this.axesOpts.zeroLineWidth  = [ 2, 2, 2 ];

    this.axesOpts.backgroundEnable = [ false, false, false ];
    this.axesOpts.backgroundColor  = [ [0.8, 0.8, 0.8, 0.5],
                                       [0.8, 0.8, 0.8, 0.5],
                                       [0.8, 0.8, 0.8, 0.5] ];

    // some default values are stored for applying model transforms
    this.axesOpts._defaultTickPad         = arrayCopy1D(this.axesOpts.tickPad);
    this.axesOpts._defaultLabelPad        = arrayCopy1D(this.axesOpts.labelPad);
    this.axesOpts._defaultLineTickLength  = arrayCopy1D(this.axesOpts.lineTickLength);

    ///////////////////////////////////////////

    this.axisSpikes      = null;
    this.spikeEnable     = true;
    this.spikeProperties = {
        enable:         [true, true, true],
        colors:         [[0,0,0,1],
                         [0,0,0,1],
                         [0,0,0,1]],
        sides:          [true, true, true],
        width:          [1,1,1]
    };

    this.axesNames = ['xaxis', 'yaxis', 'zaxis'];

    this.model = new Float32Array([
        1, 0, 0, 0,
        0, 1, 0, 0,
        0, 0, 1, 0,
        0, 0, 0, 1
    ]);

    // set default camera position
    this.defaultView = [
        1.25, 1.25, 1.25,
        0,    0,    0,
        0,    0,    1
    ];
    this.setCameraToDefault();

    /**
     * get the default camera position in plotly coords,
     * for reset camera modebar button
     */
    this.cameraPositionDefault = this.getCameraPosition();

    //Currently selected data point
    this.selection = null;

    // Bootstrap the initial scene if sceneLayout is provided
    if (options.sceneLayout) this.plot(options.sceneLayout, null);

    /*
     * gl-render is triggered in the animation loop, we hook in
     * glcontext object into the loop here
     */
    shell.on('gl-render', this.onRender.bind(this));

    shell.on('tick', this.onTick.bind(this))

    var self = this
    shell.on('resize', function() {
        self.dirty = true
        self.selectDirty = true
    })
}


module.exports = Scene;

proto = Scene.prototype;

proto.groupCount = function() {
    if(this.objectCount === 0) {
        return 0
    }
    return (((this.objectCount-1)/255)|0)+1
}

//Allocates count pickIds.
// The result is an object with two fields:
//      * group is the group id for the object
//      * ids is an array of pickIds
proto.allocIds = function(count) {
    var prevGroup = ((this.objectCount-1)/255)|0;
    var nextGroup = ((this.objectCount+count-1)/255)|0;
    if(nextGroup !== prevGroup) {
        this.objectCount = nextGroup * 255
    }
    var result = this.objectCount
    this.objectCount += count
    var array = new Array(count)
    for(var i=0; i<count; ++i) {
        array[i] = (result + i) % 255
    }
    return {
        group: nextGroup, 
        ids: array
    }
}

//Every tick query the select buffer and check for changes
proto.onTick = function() {
    if(this.moving) {
        return;
    }
    var pickResult = this.handlePick(this.shell.mouseX, this.shell.height-this.shell.mouseY);
    if(!pickResult) {
        if(this.selection) {
            this.dirty = true;
        }
    } else if(this.selection) {
        //Compare selections
        var prev = this.selection.mouseCoordinate;
        var next = pickResult.mouseCoordinate;
        if(prev[0] !== next[0] || prev[1] !== next[1]) {
            this.dirty = true;
        }
    } else {
        this.dirty = true;
    }
    this.selection = pickResult;
}

proto.handlePick = function(x, y) {
    if(this.moving) {
        return null;
    }
    if(!this._lastCamera) {
        return null        
    }

    var cameraParameters = this._lastCamera
    var pickResult = null, pickData = null

    //Do one pass for each group of objects, find the closest point in z
    for(var pass=0; pass<this.selectBuffers.length; ++pass) {

        //Run query
        var curResult = this.selectBuffers[pass].query(x,y,this.pickRadius)

        //Skip this pass if the result was not valid
        if(!curResult || (pickResult && curResult.distance > pickResult.distance)) {
            continue;
        }

        //Scan through objects and find the selected point
        for(var i = 0; i < this.renderQueue.length; ++i) {
            var glObject = this.renderQueue[i];
            if(glObject.groupId !== pass) {
                continue;
            }
            var curData = glObject.pick(curResult);
            if(curData) {
                curData.glObject  = glObject;

                var p = project(cameraParameters, curData.position);
                curData.zDistance = p[2]/p[3];

                //Only update selected value if it is closer than all other objects
                if(!pickData || pickData.zDistance > curData.zDistance) {
                    pickResult        = curResult;
                    pickData          = curData;
                }
            }
        }
    }

    //Compute data coordinate and screen location for pick result
    if(pickData) {
        var glObject = pickData.glObject;

        //Compute data coordinate for point
        switch(glObject.plotlyType) {
            case 'scatter3d':
                pickData.dataCoordinate = glObject.dataPoints[pickData.index];
            break;

            case 'surface':
                pickData.dataCoordinate = [
                    glObject._field[0].get(pickData.index[0], pickData.index[1]),
                    glObject._field[1].get(pickData.index[0], pickData.index[1]),
                    glObject._field[2].get(pickData.index[0], pickData.index[1])
                ];
            break;
        }

        //Compute screen coordinate
        var p = project(cameraParameters, pickData.dataCoordinate);
        pickData.screenCoordinate = [
            0.5 * this.shell.width  * (1.0+p[0]/p[3]),
            0.5 * this.shell.height * (1.0-p[1]/p[3]) ];

        //Send mouse coordinate
        pickData.mouseCoordinate = pickResult.coord;
    }

    return pickData;
}

proto.renderPick = function(cameraParameters) {
    if(this.selectBuffers.length <= 0) {
        return null;
    }
    if(!this.selectDirty) {
        return;
    }
    this.selectDirty = false;
    var curObject = 0;
    for(var pass=0; pass<this.selectBuffers.length; ++pass) {
        var select = this.selectBuffers[pass];
        select.shape = [this.shell.width, this.shell.height];
        select.begin();
        for(var i=0; i<this.renderQueue.length; ++i) {
            var glObject = this.renderQueue[i];
            if(glObject.groupId === pass) {
                glObject.drawPick(cameraParameters);
            }
        }
        select.end();
    }
};

proto.onRender = function () {

    //Only draw if dirty
    if(!this.dirty) {
        return;
    }
    this.dirty = false;

    /*
     * On each render animation cycle reset camera parameters
     * in case view has changed.
     * This can probably be optimized
     */

    var cameraParameters = {
        view: this.camera.view(),
        projection: mat4.perspective(
            new Array(16),
            Math.PI/4.0,
            this.shell.width/this.shell.height,
            0.1, 10000.0
        ),
        model: this.model
    };

    this._lastCamera = cameraParameters;

    // render for point picking
    if(!this.moving) {
        this.renderPick(cameraParameters);
    } else {
        this.pickResult = null;
    }

    var i, glObject, ticks = [],
        gl = this.shell.gl,
        sceneLayout = this.sceneLayout,
        nticks, autoTickCached,
        glRange, axes,
        width = this.shell.width,
        height = this.shell.height,
        pickResult;

    //Clear buffer
    gl.clearColor(
        this.shell.clearColor[0], 
        this.shell.clearColor[1], 
        this.shell.clearColor[2], 
        this.shell.clearColor[3]);
    gl.clear(gl.COLOR_BUFFER_BIT | gl.DEPTH_BUFFER_BIT);


    var centerPoint = [0,0,0];
    function solveLength(a, b) {
        for(var i=0; i<3; ++i) {
            a[i] = pixelLength(cameraParameters,
                        [width, height],
                        centerPoint,
                        i,
                        b[i]) / cameraParameters.model[5*i];
        }
    }

    // turns on depth rendering order.
    gl.enable(gl.DEPTH_TEST);

    //Draw picking axes
    pickResult = this.selection;

    if (this.axis) {
        glRange = getAxesPixelRange(this.axis,
                                    cameraParameters,
                                    width,
                                    height);


        for (i = 0; i < 3; ++i) {
            axes = sceneLayout[this.axesNames[i]];

            axes._length = (glRange[i].hi - glRange[i].lo) *
                glRange[i].pixelsPerDataUnit;

            if (Math.abs(axes._length) === Infinity) {
                ticks[i] = [];
            }

            else {
                axes.range[0] = glRange[i].lo;
                axes.range[1] = glRange[i].hi;
                axes._m = 1 / glRange[i].pixelsPerDataUnit;
                // this is necessary to short-circuit the 'y' handling
                // in autotick part of calcTicks... Treating all axes as 'y' in this case
                // running the autoticks here, then setting
                // autoticks to false to get around the 2D handling in calcTicks.
                autoTickCached = axes.autotick;
                if (axes.autotick) {
                    axes.autotick = false;
                    nticks = axes.nticks || this.Plotly.Lib.constrain((axes._length/40), 4, 9);
                    this.Plotly.Axes.autoTicks(axes, Math.abs(axes.range[1]-axes.range[0])/nticks);
                }
                ticks[i] = this.Plotly.Axes.calcTicks(axes);

                axes.autotick = autoTickCached;
            }
        }

        if (ticksChanged(this.axesOpts.ticks, ticks)) {
            this.axesOpts.ticks = ticks;

            this.axis.update(this.axesOpts);
        }


        //Calculate tick lengths dynamically
        for(i=0; i<3; ++i) {
            centerPoint[i] = 0.5 * (this.axis.bounds[0][i] + this.axis.bounds[1][i]);
        }

        solveLength(this.axis.lineTickLength, this.axesOpts._defaultLineTickLength);
        solveLength(this.axis.tickPad, this.axesOpts._defaultTickPad);
        solveLength(this.axis.labelPad, this.axesOpts._defaultLabelPad);

        this.axis.draw(cameraParameters);
    }
    /*
     * Draw all objects in the render queue without transparency
     */
    for (i = 0; i < this.renderQueue.length; ++i) {
        glObject = this.renderQueue[i];
        glObject.axesBounds = [
          this.axis.bounds[0].slice(),
          this.axis.bounds[1].slice()
        ];
        glObject.draw(cameraParameters, false);
    }

    /*
     * Draw all objects in the render queue with transparency
     */
    gl.enable(gl.BLEND);
    gl.blendEquation(gl.FUNC_ADD);
    gl.blendFunc(gl.SRC_ALPHA, gl.ONE_MINUS_SRC_ALPHA);

    /*
     * Draw axes spikes for picking
     */
    if(pickResult && this.axisSpikes && this.spikeEnable) {
        if(!this.moving) {
            this.axisSpikes.update({
                position:       pickResult.dataCoordinate,
                bounds:         this.axis.bounds,
                colors:         this.spikeProperties.colors,
                drawSides:      this.spikeProperties.sides,
                enabled:        this.spikeProperties.enable,
                lineWidth:      this.spikeProperties.width
            });
            this.axisSpikes.draw(cameraParameters);
        }
    }

    for (i = 0; i < this.renderQueue.length; ++i) {
        glObject = this.renderQueue[i];
        if(glObject.supportsTransparency) {
            glObject.draw(cameraParameters, true);
        }
    }
    gl.disable(gl.BLEND);
};


proto.plot = function (sceneLayout, data) {

    this.dirty = true
    this.selectDirty = true

    // sets the modules layout with incoming layout.
    // also set global layout properties.
    // Relinking this on every update is necessary as
    // the existing layout *may* be overwritten by a new
    // incoming layout in Plotly.plot()
    this.setAndSyncLayout(sceneLayout);

    if(!this.selectBuffer) {
        this.selectBuffer = createSelect(this.shell.gl, [this.shell.height,this.shell.width]);
    }

    if(!this.axisSpikes) {
        this.axisSpikes = createSpikes(this.shell.gl);
    }

    for (var i = 0; i < 3; ++i) {

        var axes = sceneLayout[this.axesNames[i]];

        //////// configure Plotly axes functions
        this.Plotly.Axes.setConvert(axes);
        axes.setScale = function () {};
    }

    if (data) {

        var glObject = this.glDataMap[data.uid] || null;

        if (data.visible) {
            glObject = data.module.update(this, sceneLayout, data, glObject);
        }

        if (!data.visible && glObject) glObject.visible = data.visible;

        if (glObject) this.glDataMap[data.uid] = glObject;

        // add to queue if visible, remove if not visible.
        this.updateRenderQueue(glObject);
    }

    // set manual range by clipping globjects, or calculate new auto-range
    this.setAxesRange();

    // uses internal range to set this.model to autoscale data
    this.setModelScale();

    // configues axes:
    this.configureAxes();

<<<<<<< HEAD
=======
    // allocate any extra select buffers
    var bufferCount = this.groupCount()
    while(this.selectBuffers.length < bufferCount) {
        this.selectBuffers.push(
            createSelect(
                this.shell.gl, 
                [this.shell.height,this.shell.width]))
    }

    if(!this.axisSpikes) {
        this.axisSpikes = createSpikes(this.shell.gl);
    }

    return;
>>>>>>> 1526d746
};


proto.setAndSyncLayout = function setAndSyncLayout (sceneLayout) {
    this.sceneLayout = sceneLayout;

    // exception: set container color with layout bg color
    if (sceneLayout.bgcolor) {
        this.container.style.background = sceneLayout.bgcolor;
    }

    this.dirty = true;
    this.selectDirty = true;
};


proto.updateRenderQueue = function (glObject) {

    if (!glObject) return;

    var visible = (glObject.visible === false) ? false : true;
    var idx = this.renderQueue.indexOf(glObject);

    if (visible && idx === -1) {

        // add glObject to the render-queue to be drawn
        this.renderQueue.push(glObject);

    } else if (!visible && idx > -1) {

        // item already exists in render-queue but is not hidden, remove.
        this.renderQueue.splice(idx, 1);

    } // other cases we don't need to do anything

    return;
};

proto.getCenter = function () {
    return [
        (this.range[1][0] + this.range[0][0]) / 2,
        (this.range[1][1] + this.range[0][1]) / 2,
        (this.range[1][2] + this.range[0][2]) / 2
    ];
};
/*
 * getDefaultPosition returns the point given by a vector which
 * extends from the center of the scene to the top front corner
 * plus some multiplier mult.
 */
proto.getDefaultPosition = function (mult) {
    var center = this.getCenter(),
        bounds = this.range,
        xtarg = center[0],
        ytarg = center[1],
        ztarg = center[2],
        xcam = (bounds[0][0] < 0) ? bounds[1][0] : bounds[0][0],
        ycam = (bounds[0][1] < 0) ? bounds[1][1] : bounds[0][1],
        zcam = bounds[1][2];

    if (!mult) mult = 1;
    return {
        eye: [
            mult*(xcam - xtarg) + xtarg,
            mult*(ycam - ytarg) + ytarg,
            mult*(zcam - ztarg) + ztarg
        ],
        target: [xtarg, ytarg, ztarg]
    };
};

/**
 * updates the internal maximum data ranges
 * currently being rendered.
 * -- need to add axes.expand for scatterers.
 *
 */
proto.setAxesRange = function () {

    // if glObj not already in renderQueue use this as the
    // starting default, else use the maximal minimal infinite
    // range when computing.
    var i, j, bounds, glObj;
    var axes, range;
    var sceneLayout = this.sceneLayout;

    if (this.renderQueue.length) {

        // lets calculate the new range over all gl-objects
        range = arrayCopy2D(this.baseRange);
    } else {

        // no gl-objects are in the renderQueue so we
        // use the last range or default
        range = arrayCopy2D(this.range);
    }

    for (j = 0; j < 3; ++j) {

        axes = sceneLayout[this.axesNames[j]];

        for (i = 0; i < this.renderQueue.length; ++i) {

            glObj = this.renderQueue[i];
            bounds = glObj.bounds;

            if (!axes.autorange) {
                bounds[0][j] = axes.range[0];
                bounds[1][j] = axes.range[1];
            }

            range[0][j] = Math.min(range[0][j], bounds[0][j]);
            range[1][j] = Math.max(range[1][j], bounds[1][j]);

            if('rangemode' in axes && axes.rangemode === 'tozero') {
                if (range[0][j] > 0 && range[1][j] > 0) range[0][j] = 0;
                if (range[0][j] < 0 && range[1][j] < 0) range[1][j] = 0;
            }

        }
    }

    //Fix up glitches on axes
    for(i=0; i<3; ++i) {
        if(range[0][i] === range[1][i]) {
            range[0][i] -= 1.0;
            range[1][i] += 1.0;
        } else if(range[0][i] > range[1][i]) {
            range[0][i] = -1.0;
            range[1][i] = 1.0;
        }
    }


    //Set clip bounds
    for(i=0; i<this.renderQueue.length; ++i) {
        glObj = this.renderQueue[i];
        glObj.clipBounds = range;
    }

    this.range = range;

    this.dirty = true;
    this.selectDirty = true;
};

/**
 * iterates through all surfaces and calculates
 * maximum containing bounds --- autoscale
 *
 */
proto.setModelScale = function () {

    var lo = this.range[0];
    var hi = this.range[1];
    var r0 = hi[0]-lo[0];
    var r1 = hi[1]-lo[1];
    var r2 = hi[2]-lo[2];
    var d0 = -0.5*(hi[0]+lo[0])/r0;
    var d1 = -0.5*(hi[1]+lo[1])/r1;
    var d2 = -0.5*(hi[2]+lo[2])/r2;

    this.model = new Float32Array([
        1.0/r0,  0,      0,    0,
        0,  1.0/r1,      0,    0,
        0,       0, 1.0/r2,    0,
        d0,     d1,     d2,    1
    ]);

    this.dirty = true
    this.selectDirty = true

};


/**
 * configure the axis of the scene.
 *
 * a seperate method setRange
 */
proto.configureAxes = function configureAxes () {
    /*jshint camelcase: false */

    var axes,
        opts        = this.axesOpts,
        sceneLayout = this.sceneLayout;

    for (var i = 0; i < 3; ++i) {

        axes = sceneLayout[this.axesNames[i]];

        /////// Axes labels //
        opts.labels[i] = axes.title;
        if ('titlefont' in axes) {
            if (axes.titlefont.color)  opts.labelColor[i] = str2RgbaArray(axes.titlefont.color);
            if (axes.titlefont.family) opts.labelFont[i]  = axes.titlefont.family;
            if (axes.titlefont.size)   opts.labelSize[i]  = axes.titlefont.size;
        }

        /////// LINES ////////
        if ('showline' in axes)  opts.lineEnable[i] = axes.showline;
        if ('linecolor' in axes) opts.lineColor[i]  = str2RgbaArray(axes.linecolor);
        if ('linewidth' in axes) opts.lineWidth[i]  = axes.linewidth;

        if ('showgrid' in axes)  opts.gridEnable[i] = axes.showgrid;
        if ('gridcolor' in axes) opts.gridColor[i]  = str2RgbaArray(axes.gridcolor);
        if ('gridwidth' in axes) opts.gridWidth[i]  = axes.gridwidth;

        if ('zeroline' in axes)      opts.zeroEnable[i]    = axes.zeroline;
        if ('zerolinecolor' in axes) opts.zeroLineColor[i] = str2RgbaArray(axes.zerolinecolor);
        if ('zerolinewidth' in axes) opts.zeroLineWidth[i] = axes.zerolinewidth;

        //////// TICKS /////////
        /// tick lines
        if ('ticks' in axes && !!axes.ticks) opts.lineTickEnable[i] = true;
        else                                 opts.lineTickEnable[i] = false;

        if ('ticklen' in axes) {
            opts.lineTickLength[i] = this.axesOpts._defaultLineTickLength[i] = axes.ticklen;
        }
        if ('tickcolor' in axes) opts.lineTickColor[i] = str2RgbaArray(axes.tickcolor);
        if ('tickwidth' in axes) opts.lineTickWidth[i] = axes.tickwidth;
        if ('tickangle' in axes) {
            opts.tickAngle[i] = axes.tickangle === 'auto' ? 0 : axes.tickangle;
        }
        //// tick labels
        if ('showticklabels' in axes) opts.tickEnable[i] = axes.showticklabels;
        if ('tickfont' in axes) {
            if (axes.tickfont.color)  opts.tickColor[i]  = str2RgbaArray(axes.tickfont.color);
            if (axes.tickfont.family) opts.tickFont[i]   = axes.tickfont.family;
            if (axes.tickfont.size)   opts.tickSize[i]   = axes.tickfont.size;
        }

        if ('mirror' in axes) {
            if (['ticks','all','allticks'].indexOf(axes.mirror) !== -1) {
                opts.lineTickMirror[i] = true;
                opts.lineMirror[i] = true;
            } else if (axes.mirror === true) {
                opts.lineTickMirror[i] = false;
                opts.lineMirror[i] = true;
            } else {
                opts.lineTickMirror[i] = false;
                opts.lineMirror[i] = false;
            }
        } else opts.lineMirror[i] = false;

        ////// grid background
        if ('showbackground' in axes && axes.showbackground !== false) {
            opts.backgroundEnable[i]    = true;
            opts.backgroundColor[i]     = str2RgbaArray(axes.backgroundcolor);
        } else opts.backgroundEnable[i] = false;


        ///// configure axes spikes
        this.spikeProperties.enable[i] = !!axes.showspikes;
        this.spikeProperties.sides[i]  = !!axes.spikesides;
        if(typeof axes.spikethickness !== 'number') {
            axes.spikethickness = 2;
        }
        this.spikeProperties.width[i] = axes.spikethickness;
        if(typeof axes.spikecolor === 'string') {
            this.spikeProperties.colors[i] = str2RgbaArray(axes.spikecolor);
        } else {
            this.spikeProperties.colors[i] = [0,0,0,1];
        }
    }

    this.axesOpts.bounds = this.range;

    if (this.axis) this.axis.update(this.axesOpts);
    else this.axis = createAxes(this.shell.gl, this.axesOpts);

    this.dirty = true;
    this.selectDirty = true;
};


proto.toPNG = function () {
    var shell = this.shell;
    var gl = shell.gl;
    var pixels = new Uint8Array(shell.width * shell.height * 4);

    gl.readPixels(0, 0, shell.width, shell.height, gl.RGBA, gl.UNSIGNED_BYTE, pixels);

    //Flip pixels
    var w = shell.width;
    var h = shell.height;
    for(var j=0,k=h-1; j<k; ++j, --k) {
        for(var i=0; i<w; ++i) {
            for(var l=0; l<4; ++l) {
                var tmp = pixels[4*(w*j+i)+l];
                pixels[4*(w*j+i)+l] = pixels[4*(w*k+i)+l];
                pixels[4*(w*k+i)+l] = tmp;
            }
        }
    }

    var canvas = document.createElement('canvas');
    canvas.width = shell.width;
    canvas.height = shell.height;
    var context = canvas.getContext('2d');
    var imageData = context.createImageData(shell.width, shell.height);
    imageData.data.set(pixels);
    context.putImageData(imageData, 0, 0);

    var dataURL = canvas.toDataURL('image/png');
    return dataURL;
};

// for reset camera button in modebar
proto.setCameraToDefault = function setCameraToDefault () {
    this.camera.lookAt(
        this.defaultView.slice(0,3),
        this.defaultView.slice(3,6),
        this.defaultView.slice(6,9)
    );
    this.dirty = true;
    this.selectDirty = true;
    return;
};

// get camera position in plotly coords from 'orbit-camera' coords
proto.getCameraPosition = function getCameraPosition () {
    return [
        arrayCopy1D(this.camera.rotation),
        arrayCopy1D(this.camera.center),
        this.camera.distance
   ];
};

// set camera position with a set of plotly coords
proto.setCameraPosition = function setCameraPosition (cameraPosition) {
    if (Array.isArray(cameraPosition) && cameraPosition.length === 3) {
        this.camera.rotation = arrayCopy1D(cameraPosition[0]);
        this.camera.center = arrayCopy1D(cameraPosition[1]);
        this.camera.distance = cameraPosition[2];
    }
    this.dirty = true;
    this.selectDirty = true;
    return;
};

// save camera position to user layout (i.e. gd.layout)
proto.saveCameraPositionToLayout = function saveCameraPositionToLayout (layout) {
    var lib = this.Plotly.Lib;
    var prop = lib.nestedProperty(layout, this.id + '.cameraposition');
    var cameraposition = this.getCameraPosition();
    prop.set(cameraposition);
    this.dirty = true;
    this.selectDirty = true;
    return;
};

proto.disposeAll = function disposeAll () {

    this.renderQueue.forEach( function (glo) {
        glo.dispose();
    });

    this.renderQueue = [];
    this.glDataMap = {};

    if (this.axis) {
        this.axis.dispose();
        this.axis = null;
    }
    if(this.axisSpikes) {
        this.axisSpikes.dispose();
        this.axisSpikes = null;
    }
    for(var i=0; i<this.selectBuffers.length; ++i) {
        this.selectBuffers[i].dispose();
    }
};

proto.destroy = function destroy () {

    this.disposeAll();
    this.container.parentNode.removeChild(this.container);

};<|MERGE_RESOLUTION|>--- conflicted
+++ resolved
@@ -43,23 +43,21 @@
 
     if (!(this instanceof Scene)) return new Scene(shell);
 
+    this.shell                   =  shell;
+    this.container               = options.container || null;
+    this.renderQueue             = [];
+    this.glDataMap               = {};
+
+    if (!this.shell) {
+         return;
+    }
+
     this.dirty          = true  //Set if drawing buffer needs redraw
     this.selectDirty    = true  //Set if selection buffer needs redraw
     this.moving         = false //Set if camera moving (don't draw select axes)
 
-    this.shell                   = shell;
-
-    this.container               = options.container || null;
-    this.renderQueue             = [];
-    this.glDataMap               = {};
-
-    if (!this.shell) {
-         return;
-    }
-
-    this.camera                  = camera(shell, this);
-    this._lastCamera             = null;
-
+
+    this.camera                  = camera(shell);
     this.axis                    = null;
     this.id                      = options.id;
     this.Plotly                  = options.Plotly;
@@ -520,51 +518,7 @@
     // incoming layout in Plotly.plot()
     this.setAndSyncLayout(sceneLayout);
 
-    if(!this.selectBuffer) {
-        this.selectBuffer = createSelect(this.shell.gl, [this.shell.height,this.shell.width]);
-    }
-
-    if(!this.axisSpikes) {
-        this.axisSpikes = createSpikes(this.shell.gl);
-    }
-
-    for (var i = 0; i < 3; ++i) {
-
-        var axes = sceneLayout[this.axesNames[i]];
-
-        //////// configure Plotly axes functions
-        this.Plotly.Axes.setConvert(axes);
-        axes.setScale = function () {};
-    }
-
-    if (data) {
-
-        var glObject = this.glDataMap[data.uid] || null;
-
-        if (data.visible) {
-            glObject = data.module.update(this, sceneLayout, data, glObject);
-        }
-
-        if (!data.visible && glObject) glObject.visible = data.visible;
-
-        if (glObject) this.glDataMap[data.uid] = glObject;
-
-        // add to queue if visible, remove if not visible.
-        this.updateRenderQueue(glObject);
-    }
-
-    // set manual range by clipping globjects, or calculate new auto-range
-    this.setAxesRange();
-
-    // uses internal range to set this.model to autoscale data
-    this.setModelScale();
-
-    // configues axes:
-    this.configureAxes();
-
-<<<<<<< HEAD
-=======
-    // allocate any extra select buffers
+  // allocate any extra select buffers
     var bufferCount = this.groupCount()
     while(this.selectBuffers.length < bufferCount) {
         this.selectBuffers.push(
@@ -577,8 +531,40 @@
         this.axisSpikes = createSpikes(this.shell.gl);
     }
 
-    return;
->>>>>>> 1526d746
+    for (var i = 0; i < 3; ++i) {
+
+        var axes = sceneLayout[this.axesNames[i]];
+
+        //////// configure Plotly axes functions
+        this.Plotly.Axes.setConvert(axes);
+        axes.setScale = function () {};
+    }
+
+    if (data) {
+
+        var glObject = this.glDataMap[data.uid] || null;
+
+        if (data.visible) {
+            glObject = data.module.update(this, sceneLayout, data, glObject);
+        }
+
+        if (!data.visible && glObject) glObject.visible = data.visible;
+
+        if (glObject) this.glDataMap[data.uid] = glObject;
+
+        // add to queue if visible, remove if not visible.
+        this.updateRenderQueue(glObject);
+    }
+
+    // set manual range by clipping globjects, or calculate new auto-range
+    this.setAxesRange();
+
+    // uses internal range to set this.model to autoscale data
+    this.setModelScale();
+
+    // configues axes:
+    this.configureAxes();
+
 };
 
 
