--- conflicted
+++ resolved
@@ -51,19 +51,6 @@
     container.appendChild(newIframe);
 
     newIframe.onload = function () {
-<<<<<<< HEAD
-        var shell = newIframe.contentWindow.glnow({
-            clearFlags: 0,
-            glOptions: glOptions,
-            tickRate: 3
-        });
-        // Once the shell has initialized create and pass a new scene to the user.
-        // set the container of the shell to be the new iframe
-        shell.on('gl-init', function () {
-            opts.container = newIframe;
-            var scene = new Scene(opts, shell);
-=======
->>>>>>> 086d8bfb
 
     //Create canvas
     var canvas = document.createElement('canvas');
@@ -73,16 +60,17 @@
              canvas.getContext('experimental-webgl', glOptions);
 
         if(gl){
+
             var shell = newIframe.contentWindow.glnow({
-                clearColor: [0,0,0,0],
+                clearFlags: 0,
                 glOptions: glOptions,
                 tickRate: 3
-             });
+            });
             // Once the shell has initialized create and pass a new scene to the user.
             // set the container of the shell to be the new iframe
             shell.once('gl-init', function () {
-                 opts.container = newIframe;
-                 var scene = new Scene(opts, shell);
+                opts.container = newIframe;
+                var scene = new Scene(opts, shell);
                 _this.emit('scene-loaded', scene);
             });
 
