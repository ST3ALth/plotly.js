--- conflicted
+++ resolved
@@ -296,13 +296,9 @@
             timeType = lib._getTimeType(v),
             formatList,
             len;
-<<<<<<< HEAD
         dateType = (match4Y.test(v) ? 'Y' : 'y');
         dateType = dateType + (matchMonthName.test(v) ? 'b' : '');
         timeType = matchcolon.test(v) ? (matchAMPM.test(v) ? 'I' : 'H') : 'D';
-=======
-
->>>>>>> 26118aa4
         formatList = dateTimeFormats[dateType][timeType];
         len = formatList.length;
 
