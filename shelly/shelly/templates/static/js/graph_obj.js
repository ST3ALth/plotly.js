/* Coordinate systems in the plots:
(note: paper and viewbox have y0 at large y because pixels start at upper left,
not lower left)

Data coordinates: xd,yd
    visible range: xd0-xd1, yd0-yd1 (gl.xaxis.range[0-1], gl.yaxis.range[0-1]

Paper coordinates: xp,yp (where axes are drawn, minus gl.margin:.l,.t)
    plot box: xp0-xp1, yp0-yp1 (0 - gd.plotwidth, gd.plotheight - 0)
    transform: xp = mx*xd+bx, yp = my*yd+by
        mx = gl.xaxis.m = gd.plotwidth/(gl.xaxis.range:[1]-[0])
        bx = gl.xaxis.b = -mx*gl.xaxis.range[0]
        my = gl.yaxis.m = gd.plotheight/(gl.yaxis.range:[0]-[1])
        by = gl.yaxis.b = -my*gl.yaxis.range[1]
Viewbox coordinates: xv,yv (where data are drawn)
    plot box: xv0-xv1, yv0-yv1 (gd.viewbox: .x - .x+.w, .y+.h - .y)
        initial viewbox: 0 - gd.plotwidth, gd.plotheight - 0
    transform: xv = xp+b2x, yv = yp+b2y
        panning: subtract dx,dy from viewbox:.x,.y
        zooming: viewbox will not scale x and y differently, at least in Chrome, so for
            zoom we will move the individual points.

Plot takes two params, data and layout. For layout see newplot.
data should be an array of objects, one per trace. allowed keys:

    type: (string) scatter (default)

    x: (float array), or x0:(float) and dx:(float)
        if neither x, x0, or dx exists, defaults is x0:0, dx:1

    y: (float array), or y0:(float) and dy:(float)
        if neither y, y0, or dy exists, defaults to y0:0, dy:1
        you may provide x and/or y arrays, but not neither

    All of these can also be date strings, in the format 'YYYY-mm-dd HH:MM:SS'
    This format can handle anything from year 0 to year 9999, but the underlying JS
    can extend this to year -271820 to 275760
    based on converting to ms since start of 1970 for plotting
    so we could at some point extend beyond 0-9999 limitation...

    mode: (string) 'lines','markers','lines+markers'
        default 'lines+markers' for <20 points, else 'lines'

    line: {
        dash: (string) default 'solid', also 'dot', 'dash', 'longdash', 'dashdot', 'longdashdot',
            all of the above dashes based on linewidth, can also pass in explicit dasharray
        color: (cstring), or (cstring array)
        width: (float px) default 2
    }

    marker: {
        symbol: (string) default 'circle', or (string array)
            can also be 'square', 'triangle-[up|down|left|right]', 'cross'
        size: (float px) default 6, or (float array)
        color: (cstring), or (cstring array)
        line {
            color: (cstring), or (cstring array)
            width: (float px) default 0, or (float array)
        }
    }

    text: (string array) hover text for each point

    name: <string for legend>

    cstring is a string with any valid HTML color
    marker and linecolor will copy each other if only one is present
    if neither is provided, choose one from a default set based on the trace number
    if markerlinecolor is missing it will copy linecolor ONLY if it's different from marker color, otherwise black.

    eventually I'd like to make all of the marker and line properties accept arrays
    to modify properties point-by-point

    any array also has a corresponding src attribute, ie xsrc for x
    this is a string:
    	<id>/<colname> for your own data,
    	<user>/<id>/<colname> for shared data

*/

// new way of zooming with viewbox: warps points while zooming, but it's super fast.
// set fastscale=true to use
var fastscale=true;
// var fastscale=false;

GRAPH_HEIGHT=450;
GRAPH_WIDTH=700;
TOOLBAR_LEFT='40px';
TOOLBAR_TOP='-30px';

var defaultColors=['#00e','#a00','#0c0','#000','#888'];

// ----------------------------------------------------
// Main plot-creation function. Note: will call newPlot
// if necessary to create the framework
// ----------------------------------------------------
function plot(divid, data, layout) {
    // Get the container div: we will store all variables as properties of this div
    // (for extension to multiple graphs per page)
    // some callers send this in by dom element, others by id (string)
    var gd=(typeof divid == 'string') ? document.getElementById(divid) : divid;
	// test if this is on the main site or embedded
	gd.mainsite=Boolean($('#plotlyMainMarker').length);

    // if there is already data on the graph, append the new data
    // if you only want to redraw, pass non-object (null, '', whatever) for data
    var graphwasempty = ((typeof gd.data==='undefined') && $.isArray(data));
    if(typeof data=='object') {
        if(graphwasempty) gd.data=data;
        else gd.data.push.apply(gd.data,data);
        gd.empty=false;
    }

    // interpolate data if >1000 points
    // jp added 9_8_2012
    if(!graphwasempty){
        var LARGESET=2000;
        for(var i=0;i<data.length;i++){
            if(data[i]['x'].length>LARGESET){
                // for large datasets, assume unsorted
                var xsort=[];
                var ysort=[];
                xy=$.zip(data[i]['x'],data[i]['y']);
                xy=sortobj(xy);
                $.each(xy, function(k, v){xsort.push(k); ysort.push(v);});
                console.log('xsort');
      	        console.log(xsort);
                console.log('ysort');
    	        console.log(ysort);
                // i_f = "interpolation factor" - size of chunk to average
                // Ex: If LARGESET=1000 and  there are 10000 points ->
                // make new array by averaging over every 10 y values
                i_f=Math.round(xsort.length/LARGESET);
                new_x=[]
                new_y=[]
                for(var j in xsort){
                    if(j%i_f==0 && $.isNumeric(xsort[j])){
                        new_x.push(xsort[j]);
                        y_slice=ysort.slice(j,j+i_f)
                        // Filter out any string values in y_slice
                        for(var k in y_slice){
                            if($.isNumeric(y_slice[k])==false) y_slice.splice(k,1);}
                        avg=eval(y_slice.join('+'))/y_slice.length;
                        new_y.push(avg);
                    }
                }
                // console.log('interpolated arrays');
                // console.log(new_x);
                // console.log(new_y);
                data[i]['x']=new_x;
                data[i]['y']=new_y;
            }
        } // end jp edit 9_8_2012
    }

    // make the graph container and axes, if they don't already exist
    // note: if they do already exist, the new layout gets ignored (as it should)
    // unless there's no data there yet... then it should destroy and remake the plot
    if((typeof gd.layout==='undefined')||graphwasempty) newPlot(divid, layout);

    // enable or disable formatting buttons
    $(gd).find('.data-only').attr('disabled', !gd.data || gd.data.length==0);

    var gl=gd.layout, vb=gd.viewbox, gdd=gd.data, gp=gd.plot;
    var xa=gl.xaxis, ya=gl.yaxis, xdr=gl.xaxis.drange, ydr=gl.yaxis.drange;
    var x, xy, y, i, serieslen, dcnt, ncnt, v0, dv, gdc;
    xdr=[null,null];
    ydr=[null,null];


    if(gdd&&(gdd.length>0)){
        // figure out if axes are dates
        // use the first trace only.
        // If the axis has data, see whether more looks like dates or like numbers
        // If it has x0 & dx (etc), go by x0 (if x0 is a date and dx is a number, perhaps guess days?)
        // If it has none of these, it will default to x0=0, dx=1, so choose number
        // -> If not date, figure out if a log axis makes sense, using all axis data
        if(!isBoolean(xa.isdate))
            xa.isdate = ('x' in gdd[0]) ? moreDates(gdd[0].x) : (isDateTime(gdd[0].x0)===true);
        if(!xa.isdate && !isBoolean(xa.islog))
            xa.islog = loggy(gdd,'x');

        if(!isBoolean(ya.isdate))
            ya.isdate = ('y' in gdd[0]) ? moreDates(gdd[0].y) : (isDateTime(gdd[0].y0)===true);
        if(!ya.isdate && !isBoolean(ya.islog))
            ya.islog = loggy(gdd,'y');
    }

    // prepare the data and find the autorange
    gd.calcdata=[]
    for(curve in gdd) {
        gdc=gdd[curve];
        //if(!('color' in gdc)) gdc.color = defaultColors[curve % defaultColors.length];
        if(!('name' in gdc)) {
            if('ysrc' in gdc) {
                var ns=gdc.ysrc.split('/')
                gdc.name=ns[ns.length-1].replace('\n',' ');
            }
            else gdc.name='trace '+curve;
        }

        //default type is scatter
        if(!('type' in gdc) || (gdc.type=='scatter')) {
            // verify that data exists, and make scaled data if necessary
            if(!('y' in gdc) && !('x' in gdc)) continue; // no data!

            if('y' in gdc) y=convertToAxis(gdc.y,ya);
            else {
                v0 = ('y0' in gdc) ? convertToAxis(gdc.y0, ya) : 0;
                dv = ('dy' in gdc) ? convertToAxis(gdc.dy, ya) : 1;
                y=[];
                for(i in x) y.push(v0+i*dv);
            }

            if('x' in gdc) x=convertToAxis(gdc.x,xa);
            else {
                v0 = ('x0' in gdc) ? convertToAxis(gdc.x0, xa) : 0;
                dv = ('dx' in gdc) ? convertToAxis(gdc.dx, xa) : 1;
                x=[];
                for(i in y) x.push(v0+i*dv);
            }

            serieslen=Math.min(x.length,y.length);
            if(xa.autorange) xdr=[aggNums(Math.min,xdr[0],x,serieslen),aggNums(Math.max,xdr[1],x,serieslen)];
            if(ya.autorange) ydr=[aggNums(Math.min,ydr[0],y,serieslen),aggNums(Math.max,ydr[1],y,serieslen)];
            // create the "calculated data" to plot
            var cd=[];
            for(i=0;i<serieslen;i++) cd.push(($.isNumeric(x[i]) && $.isNumeric(y[i])) ? {x:x[i],y:y[i]} : {x:false,y:false});
            // add the trace-wide properties to the first point, per point properties to every point
            // t is the holder for trace-wide properties, start it with the curve num from gd.data
            // in case some curves don't plot
            cd[0].t={curve:curve};
            if(!('line' in gdc)) gdc.line={};
            if(!('marker' in gdc)) gdc.marker={};
            if(!('line' in gdc.marker)) gdc.marker.line={};

            gd.calcdata.push(cd);
        }
    }
    // put the styling info into the calculated traces
    // has to be done separate from applyStyles so we know the mode (ie which objects to draw)
    setStyles(gd);

    // autorange... if axis is currently reversed, preserve this.
    if(xa.autorange && $.isNumeric(xdr[0])) {
        if(xa.range && xa.range[1]<xa.range[0])
            xa.range=[1.05*xdr[1]-0.05*xdr[0],1.05*xdr[0]-0.05*xdr[1]];
        else
            xa.range=[1.05*xdr[0]-0.05*xdr[1],1.05*xdr[1]-0.05*xdr[0]];
    }
    if(ya.autorange && $.isNumeric(ydr[0])) {
        if(ya.range && ya.range[1]<ya.range[0])
            ya.range=[1.05*ydr[1]-0.05*ydr[0],1.05*ydr[0]-0.05*ydr[1]];
        else
            ya.range=[1.05*ydr[0]-0.05*ydr[1],1.05*ydr[1]-0.05*ydr[0]];
        ya.range=[1.05*ydr[0]-0.05*ydr[1],1.05*ydr[1]-0.05*ydr[0]];
    }

    doXTicks(gd);
    doYTicks(gd);

    if(!$.isNumeric(vb.x) || !$.isNumeric(vb.y)) {
        gd.viewbox={x:0, y:0};
        vb=gd.viewbox;
    }

    if($.isNumeric(xa.m) && $.isNumeric(xa.b) && $.isNumeric(ya.m) && $.isNumeric(ya.b)) {
        var xf=function(d){return d3.round(xa.b+xa.m*d.x+vb.x,2)};
        var yf=function(d){return d3.round(ya.b+ya.m*d.y+vb.y,2)};
        // now plot the data
        // TODO: to start we redraw each time. later we should be able to do way better on redraws...
        gp.selectAll('g.trace').remove();

        var traces = gp.selectAll('g.trace')
            .data(gd.calcdata)
          .enter().append('g')
            .attr('class','trace');

        traces.each(function(d){
            if(d[0].t.mode.indexOf('lines')==-1) return;
            var i=-1,t=d3.select(this);
            while(i<d.length) {
                var pts='';
                for(i++; i<d.length && $.isNumeric(d[i].x) && $.isNumeric(d[i].y); i++)
                    pts+=xf(d[i])+','+yf(d[i])+' ';
                if(pts)
                    t.append('polyline').attr('points',pts);
            }
        });

        traces.append('g')
            .attr('class','points')
            .each(function(d){
                var t=d[0].t;
                if(t.mode.indexOf('markers')==-1) return;
                d3.select(this).selectAll('path')
                    .data(function(d){return d})
                  .enter().append('path')
                    .each(function(d){
                        if($.isNumeric(d.x) && $.isNumeric(d.y))
                            d3.select(this)
                                .attr('transform','translate('+xf(d)+','+yf(d)+')');
                        else d3.select(this).remove();
                    });
            });

        //styling separate from drawing
        applyStyle(gp);
    }
    else console.log('error with axis scaling',xa.m,xa.b,ya.m,ya.b);

    // show the legend
    if(gl.showlegend || (gd.calcdata.length>1 && gl.showlegend!=false)) legend(gd);
}

// set display params per trace to default or provided value
function setStyles(gd) {
    for(var i in gd.calcdata){
        var cd = gd.calcdata[i], c = cd[0].t.curve, gdc = gd.data[c];
        // mergeattr puts single values into cd[0].t, and all others into each individual point
        mergeattr(cd,gdc.mode,'mode',[(cd.length>20) ? 'lines' : 'lines+markers']);
        mergeattr(cd,gdc.line.dash,'ld',['solid']);
        mergeattr(cd,gdc.line.color,'lc',[gdc.marker.color, defaultColors[c % defaultColors.length]]);
        mergeattr(cd,gdc.line.width,'lw',[2]);
        mergeattr(cd,gdc.marker.symbol,'mx',['circle']);
        mergeattr(cd,gdc.marker.size,'ms',[6]);
        mergeattr(cd,gdc.marker.color,'mc',[cd[0].t.lc]);
        mergeattr(cd,gdc.marker.line.color,'mlc',[((cd[0].t.lc!=cd[0].t.mc) ? cd[0].t.lc : '#000')]);
        mergeattr(cd,gdc.marker.line.width,'mlw',[0]);
        mergeattr(cd,gdc.text,'tx',['']);
        mergeattr(cd,gdc.name,'name',['trace '+c]);
    }
}

function applyStyle(gp) {
    gp.selectAll('g.points').call(pointGroupStyle)
        .each(function(d){d3.select(this).selectAll('path').call(pointStyle,d[0].t);})
    gp.selectAll('g.trace polyline').call(lineGroupStyle);
}

// merge object a (which may be an array or a single value) into o...
// search the array defaults in case a is missing (and for a default val
// if some points of o are missing from a)
function mergeattr(o,a,attr,defaults) {
    if($.isArray(a)) {
        var l=Math.max(o.length,a.length);
        for(var i=0; i<l; i++) o[i][attr]=a[i];
        o[0].t[attr]=defaults[defaults.length-1];
    }
    else if(typeof a != 'undefined')
        o[0].t[attr]=a;
    else {
        for(var i=0; i<defaults.length; i++) {
            if(typeof defaults[i] != 'undefined') {
                o[0].t[attr]=defaults[i];
                break
            }
        }
    }
}

// styling functions for plot elements

function lineGroupStyle(s) {
    s.attr('stroke-width',function(d){return d[0].t.lw})
    .attr('stroke',function(d){return d[0].t.lc;})
    .style('fill','none')
    .attr('stroke-dasharray',function(d){
        var da=d[0].t.ld,lw=Math.max(d[0].t.lw,3);
        if(da=='solid') return '';
        if(da=='dot') return lw+','+lw;
        if(da=='dash') return (3*lw)+','+(3*lw);
        if(da=='longdash') return (5*lw)+','+(5*lw);
        if(da=='dashdot') return (3*lw)+','+lw+','+lw+','+lw;
        if(da=='longdashdot') return (5*lw)+','+(2*lw)+','+lw+','+(2*lw);
        return da; // user writes the dasharray themselves
    });
}

function pointGroupStyle(s) {
    s.each(function(d) {
        var w=d[0].t.mlw;
        d3.select(this).attr('stroke-width',w);
        if(w) d3.select(this).attr('stroke',d[0].t.mlc);
    })
    .style('fill',function(d){return d[0].t.mc});
}

function pointStyle(s,t) {
    s.attr('d',function(d){
        var r=((d.ms+1 || t.ms+1 || d.t.ms+1)-1)/2,rt=r*2/Math.sqrt(3),rc=r/3,rd=r*Math.sqrt(2);
        var x=(d.mx || t.mx || d.t.mx);
        if(x=='square')
            return 'M'+r+','+r+'H'+(-r)+'V'+(-r)+'H'+r+'Z';
        if(x=='diamond')
            return 'M'+rd+',0L0,'+rd+'L'+(-rd)+',0L0,'+(-rd)+'Z';
        if(x=='triangle-up')
            return 'M'+(-rt)+','+(r/2)+'H'+rt+'L0,'+(-r)+'Z';
        if(x=='triangle-down')
            return 'M'+(-rt)+','+(-r/2)+'H'+rt+'L0,'+r+'Z';
        if(x=='triangle-right')
            return 'M'+(-r/2)+','+(-rt)+'V'+rt+'L'+r+',0Z';
        if(x=='triangle-left')
            return 'M'+(r/2)+','+(-rt)+'V'+rt+'L'+(-r)+',0Z';
        if(x=='cross')
            return 'M'+r+','+rc+'H'+rc+'V'+r+'H'+(-rc)+'V'+rc+'H'+(-r)+'V'+(-rc)+'H'+(-rc)+'V'+(-r)+'H'+rc+'V'+(-rc)+'H'+r+'Z'
        // circle is default
        return 'M'+r+',0A'+r+','+r+' 0 1,1 0,'+(-r)+'A'+r+','+r+' 0 0,1 '+r+',0Z';

    })
}

// TODO: rework plot and newplot so restyle and relayout don't have to completely redraw
// change style in an existing plot
// astr is the attr name, like 'marker.symbol'
// val is the new value to use
// traces is a trace number or an array of trace numbers to change (blank for all)
function restyle(gd,astr,val,traces) {
    if($.isNumeric(traces)) traces=[traces];
    else if(!$.isArray(traces) || !traces.length) {
        traces=[];
        for(var i=0; i<gd.data.length; i++) traces.push(i);
    }
    var aa=astr.split('.');
    for(i=0; i<traces.length; i++) {
        var cont=gd.data[traces[i]];
        for(var j=0; j<aa.length-1; j++) cont=cont[aa[j]];
        cont[aa[j]]=val;
    }
    // need to replot if mode changes, because the right objects don't exist
    if(astr=='mode')
        plot(gd,'','');
    else {
        setStyles(gd);
        applyStyle(gd.plot);
    }
}

// change layout in an existing plot
// astr and val are like restyle, or 2nd arg can be json {astr1:val1, astr2:val2...}
function relayout(gd,astr,val) {
    var layout = gd.layout, aobj = {};
    if(typeof astr == 'string')
        aobj[astr] = val;
    else if($.isPlainObject(astr))
        aobj = astr;
    for(var i in aobj) {
        // if a specific dimension is specified without autosize, disable autosizing
        if((i=='height' || i=='width') && !aobj.autosize) layout.autosize=0;
        var aa = i.split('.');
        var cont = layout;
        for(var j=0; j<aa.length-1; j++)
            cont = cont[aa[j]];
        cont[aa[j]] = aobj[i];
    }

    // calculate autosizing
    if(aobj.autosize) {
        var plotBB = gd.paper.node().getBoundingClientRect();
        var gdBB = gd.getBoundingClientRect();
        var ftBB = $('#filetab')[0].getBoundingClientRect();
        var newheight = Math.round(gdBB.bottom-plotBB.top);
        var newwidth = Math.round((ftBB.width ? ftBB.left : gdBB.right) - plotBB.left);
        if(gd.layout.width!=newwidth || gd.layout.height!=newheight) {
            layout.height = newheight;
            layout.width = newwidth;
        }
        else { // if there's no size change, update layout but don't need to redraw
            delete(aobj.autosize);
            gd.layout.autosize = 1;
        }
    }

    if(Object.keys(aobj).length) { // check if there's anything to do
        gd.layout = undefined; // force plot to redo the layout
        plot(gd,'',layout);
    }
}

// check whether to resize a plot to the container
function plotResize() {
    var gd=gettab();
    if(gd.layout && gd.layout.autosize)
        relayout(gd, {autosize:1});
}

// ----------------------------------------------------
// Create the plot container and axes
// ----------------------------------------------------
// TODO: check structure (?) to make faster selector queries when there's lots of data in the graph
function newPlot(divid, layout) {
    // Get the container div: we will store all variables as properties of this div
    // (for extension to multiple graphs per page)
    // some callers send this in already by dom element
    var gd=(typeof divid == 'string') ? document.getElementById(divid) : divid;
    if(!layout) layout={};
    // destroy any plot that already exists in this div
    gd.innerHTML='';
	// test if this is on the main site or embedded
	gd.mainsite=Boolean($('#plotlyMainMarker').length);

    // Get the layout info (this is the defaults)
    gd.layout={title:'Click to enter Plot title',
        xaxis:{range:[-5,5],tick0:0,dtick:2,ticklen:5,
            autorange:1,autotick:1,drange:[null,null],
            zeroline:1,
            title:'Click to enter X axis title',unit:''},
        yaxis:{range:[-4,4],tick0:0,dtick:1,ticklen:5,
            autorange:1,autotick:1,drange:[null,null],
            zeroline:1,
            title:'Click to enter Y axis title',unit:''},
        width:GRAPH_WIDTH,
        height:GRAPH_HEIGHT,
        autosize:false,
        margin:{l:70,r:40,t:60,b:60,pad:2},
        paper_bgcolor:'#fff',
        plot_bgcolor:'#fff' };
        // TODO: add font size controls, and label positioning
        // TODO: add legend

    // look for elements of gd.layout to replace with the equivalent elements in layout
    gd.layout=updateObject(gd.layout,layout);
    var gl=gd.layout, gd3=d3.select(gd)

    // adjust margins for outside legends
    var ml = gl.margin.l-(gd.lw<0 ? gd.lw : 0),
        mr = gl.margin.r+(gd.lw>0 ? gd.lw : 0),
        mt = gl.margin.t+(gd.lh>0 ? gd.lh : 0),
        mb = gl.margin.b-(gd.lh<0 ? gd.lh : 0),
        mp = gl.margin.pad;

    // Make the graph containers
    // First svg (paper) is for the axes
    gd.paper=gd3.append('svg')
        .attr('width',gl.width)
        .attr('height',gl.height)
        .style('background-color',gl.paper_bgcolor);
    gd.plotwidth=gl.width-ml-mr;
    gd.plotheight=gl.height-mt-mb;
    gd.plotbg=gd.paper.append('rect')
        .attr('x',ml-mp)
        .attr('y',mt-mp)
        .attr('width',gd.plotwidth+2*mp)
        .attr('height',gd.plotheight+2*mp)
        .style('fill',gl.plot_bgcolor)
        .attr('stroke','black')
        .attr('stroke-width',1);

    // make the ticks, grids, and titles
    gd.axislayer=gd.paper.append('g').attr('class','axislayer');
    doXTicks(gd);doYTicks(gd);
    gl.xaxis.r0=gl.xaxis.range[0];
    gl.yaxis.r0=gl.yaxis.range[0];

    makeTitles(gd,''); // happens after ticks, so we can scoot titles out of the way if needed

    // Second svg (plot) is for the data
    gd.plot=gd.paper.append('svg')
        .attr('x',ml)
        .attr('y',mt)
        .attr('width',gd.plotwidth)
        .attr('height',gd.plotheight)
        .attr('preserveAspectRatio','none')
        .style('fill','none');
    gd.viewbox={x:0,y:0};

    //make the axis drag objects
    var x1=ml;
    var x2=x1+gd.plotwidth;
    var a=$(gd).find('text.ytlabel').get().map(function(e){return e.getBBox().x});
    var x0=Math.min.apply(a,a); // gotta be a better way to do this...
    var y2=mt;
    var y1=y2+gd.plotheight;
    var a=$(gd).find('text.xtlabel').get().map(function(e){var bb=e.getBBox(); return bb.y+bb.height});
    var y0=Math.max.apply(a,a); // again, gotta be a better way...

    // drag box goes over the grids and data... we can use just this hover for all data hover effects)
    gd.plotdrag=dragBox(gd, x1, y2, x2-x1, y1-y2,'ns','ew');

    gd.xdrag=dragBox(gd, x1*0.9+x2*0.1, y1,(x2-x1)*0.8, y0-y1,'','ew');
    gd.x0drag=dragBox(gd, x1, y1, (x2-x1)*0.1, y0-y1,'','w');
    gd.x1drag=dragBox(gd, x1*0.1+x2*0.9, y1, (x2-x1)*0.1, y0-y1,'','e');

    gd.ydrag=dragBox(gd, x0, y2*0.9+y1*0.1, x1-x0, (y1-y2)*0.8,'ns','');
    gd.y0drag=dragBox(gd, x0, y1*0.9+y2*0.1, x1-x0, (y1-y2)*0.1,'s','');
    gd.y1drag=dragBox(gd, x0, y2, x1-x0, (y1-y2)*0.1,'n','');

    gd.nwdrag=dragBox(gd, x0, y2+y1-y0, x1-x0, y0-y1,'n','w');
    gd.nedrag=dragBox(gd, x2, y2+y1-y0, x1-x0, y0-y1,'n','e');
    gd.swdrag=dragBox(gd, x0, y1, x1-x0, y0-y1,'s','w');
    gd.sedrag=dragBox(gd, x2, y1, x1-x0, y0-y1,'s','e');

    gd3.selectAll('.drag')
        .style('fill','black')
        .style('opacity',0)
        .attr('stroke-width',0);

    if(gd.mainsite) {
        // ------------------------------------------------------------ graphing toolbar

//
//         // This section is super-finicky. Maybe because we somehow didn't get the
//         // "btn-group-vertical" class from bootstrap initially, I had to bring it in myself
//         // to plotly.css and maybe didn't do it right...
//         // For instance, a and button behave differently in weird ways, button nearly gets
//         // everything right but spacing between groups is different and I can't fix it,
//         // easier to use a throughout and then manually set width.
//         // Maybe if we re-download bootstrap this will be fixed?
//         var c1='333A40';
//         var c2='4C5E5E';
//         var c3='344059';
//         var c4='465973';
//         c1=c2=c3=c4='4C5E5E';
//         //c4=c2;
// 	//c3=c2=c1;

        var menudiv =
            '<div class="graphbar btn-toolbar">'+
                '<div class="btn-group">'+
                    '<form id="fileupload" action="/writef/" method="POST" enctype="multipart/form-data">'+
                        '<span class="btn fileinput-button toolbar_anchor" rel="tooltip" title="Upload Data to Graph">'+
                            '<img src="/static/img/glyphicons_201_upload.png"></img>'+
                            '&nbsp;Upload'+
                            '<input type="file" name="fileToUpload" id="fileToUpload" onchange="fileSelected();"/>'+
                        '</span>'+
                    '</form>'+
                '</div>'+
                '<div class="btn-group">'+
                    '<a class="btn toolbar_anchor" onclick="styleBox(gettab(),this.getBoundingClientRect(),-1)" rel="tooltip" title="Format Traces">'+
                        '<img src="/static/bootstrap/img/png/glyphicons_151_edit.png"/>&nbsp;Traces'+
                    '</a>'+
                '</div>'+
                '<div class="btn-group">'+
                    '<a class="btn toolbar_anchor" onclick="toggleLegend()" rel="tooltip" title="Toggle Legend">'+
                        '<img src="/static/bootstrap/img/png/glyphicons_156_show_thumbnails_with_lines.png"/>&nbsp;Legend'+
                    '</a>'+
                '</div>'+
                '<div class="btn-group">'+
                    '<a class="btn toolbar_anchor" onclick="saveGraph();" rel="tooltip" title="Save Changes">'+
                        '<img src="/static/bootstrap/img/png/glyphicons_342_hdd.png"/>&nbsp;Save'+
                    '</a>'+
                '</div>'+
                '<div class="btn-group">'+
                    '<a class="btn toolbar_anchor" onclick="graphToGrid()" rel="tooltip" title="Show graph data">'+
                        '<img src="/static/bootstrap/img/png/glyphicons_155_show_thumbnails.png"/>&nbsp;Data'+
                    '</a>'+
                '</div>'+
                '<div class="btn-group">'+
                    '<a class="btn toolbar_anchor" onclick="pdfexport(\'pdf\')" rel="tooltip" title="Export to PDF">'+
                        '<img src="/static/img/pdf.png"/>&nbsp;PDF'+
                    '</a>'+
                '</div>'+
                '<div class="btn-group">'+
                    '<a class="btn toolbar_anchor" onclick="pdfexport(\'png\')" rel="tooltip" title="Export to PNG">'+
                        '<img src="/static/bootstrap/img/png/glyphicons_159_picture.png"/>&nbsp;PNG'+
                    '</a>'+
                '</div>'+
                '<div class="btn-group">'+
                    '<a class="btn toolbar_anchor" onclick="litebox()" rel="tooltip" title="Toggle help on / off">'+
                        '<img src="/static/bootstrap/img/png/glyphicons_195_circle_info.png"/>&nbsp;Help'+                        
                '</div>'+                           
                '<div class="btn-group">'+
                    '<a class="btn google_button" onclick="shareGraph(gettab());" rel="tooltip" title="Share graph by URL">'+
<<<<<<< HEAD
                        '<img src="/static/img/lil_share_white.png"/>&nbsp;Share'+
                    '</a>'+
                '</div>'+
	        '</div>'

=======
                        '<img src="/static/img/lil_share_white.png"/>&nbsp;Share'+                        
                    '</a>'+ 
	        '</div>'  
    
>>>>>>> ba279265
        $(gd).prepend(menudiv);
        $(gd).find('.btn').tooltip({placement:'bottom', delay:{show:700}});
    }
}

// ----------------------------------------------------
// Axis dragging functions
// ----------------------------------------------------

function dragBox(gd,x,y,w,h,ns,ew) {
    // some drag events need to be built by hand from mousedown, mousemove, mouseup
    // because dblclick doesn't register otherwise. Probably eventually all
    // drag events will need to be this way, once we layer on enough functions...

    // gd.mouseDown stores ms of first mousedown event in the last dblclickDelay ms on the drag bars
    // and gd.numClicks stores how many mousedowns have been seen within dblclickDelay
    // so we can check for click or doubleclick events
    // gd.dragged stores whether a drag has occurred, so we don't have to
    // resetViewBox unnecessarily (ie if no move bigger than gd.mindrag pixels)
    gd.mouseDown=0;
    gd.numClicks=1;
    gd.dblclickDelay=600;
    gd.mindrag=5;

    var cursor=(ns+ew).toLowerCase()+'-resize';
    if(cursor=='nsew-resize') cursor='move';
    dragger=gd.paper.append('rect').classed('drag',true)
        .classed(ns+ew+'drag',true)
        .attr('x',x)
        .attr('y',y)
        .attr('width',w)
        .attr('height',h)
        .style('cursor',cursor);

    dragger.node().onmousedown = function(e) {
        if(dragClear(gd)) return true; // deal with other UI elements, and allow them to cancel dragging

        var eln=this;
        var d=(new Date()).getTime();
        if(d-gd.mouseDown<gd.dblclickDelay)
            gd.numClicks+=1; // in a click train
        else { // new click train
            gd.numClicks=1;
            gd.mouseDown=d;
        }

        if(ew) {
            var gx=gd.layout.xaxis;
            gx.r0=[gx.range[0],gx.range[1]];
            gx.autorange=0;
        }
        if(ns) {
            var gy=gd.layout.yaxis;
            gy.r0=[gy.range[0],gy.range[1]];
            gy.autorange=0;
        }
        gd.dragged = false;
        window.onmousemove = function(e2) {
            // clamp tiny drags to the origin
            gd.dragged=(( (!ns) ? Math.abs(e2.clientX-e.clientX) :
                    (!ew) ? Math.abs(e2.clientY-e.clientY) :
                    Math.abs(e2.clientX-e.clientX)+Math.abs(e2.clientY-e.clientY)
                ) > gd.mindrag);
            // execute the drag
            if(gd.dragged) plotDrag.call(gd,e2.clientX-e.clientX,e2.clientY-e.clientY,ns,ew);
            else plotDrag.call(gd,0,0,ns,ew);
            pauseEvent(e2);
        }
        window.onmouseup = function(e2) {
            window.onmousemove = null; window.onmouseup = null;
            var d=(new Date()).getTime();
            if(gd.dragged) // finish the drag
                if(ns=='ns'||ew=='ew') resetViewBox.call(gd);
                else zoomEnd.call(gd);
            else if(d-gd.mouseDown<gd.dblclickDelay) {
                if(gd.numClicks==2) { // double click
                    if(ew=='ew') gd.layout.xaxis.autorange=1;
                    if(ns=='ns') gd.layout.yaxis.autorange=1;
                    if(ns=='ns'||ew=='ew') plot(gd,'','');
                }
                else if(gd.numClicks==1) { // single click
                    if(['n','s','e','w'].indexOf(ns+ew)>=0)// click on ends of ranges
                        autoGrowInput(gd,eln);
                }
            }
        }
        pauseEvent(e);
    }

    return dragger;
}

// common transform for dragging one end of an axis
// d>0 is compressing scale, d<0 is expanding
function dZoom(d) {
    if(d>=0) return 1 - Math.min(d,0.9);
    else return 1 - 1/(1/Math.max(d,-0.3)+3.222);
}

function dragTail(gd) {
    doXTicks(gd);doYTicks(gd); // TODO: plot does all of these things at the end... why do we need to do them here?
    plot(gd,'','');
}

function resetViewBox() {
    this.viewbox={x:0,y:0};
    this.plot.attr('viewBox','0 0 '+this.plotwidth+' '+this.plotheight);
    dragTail(this);
//     makeTitles(this,''); // so it can scoot titles out of the way if needed
}

function zoomEnd() {
    if(fastscale) resetViewBox.call(this);
    else makeTitles(this,''); // so it can scoot titles out of the way if needed
}

function plotDrag(dx,dy,ns,ew) {
    var gx=this.layout.xaxis, gy=this.layout.yaxis;
    if(ew=='ew'||ns=='ns') {
        if(ew) {
            this.viewbox.x=-dx;
            gx.range=[gx.r0[0]-dx/gx.m,gx.r0[1]-dx/gx.m];
            doXTicks(this);
        }
        if(ns) {
            this.viewbox.y=-dy;
            gy.range=[gy.r0[0]-dy/gy.m,gy.r0[1]-dy/gy.m];
            doYTicks(this);
        }
        this.plot.attr('viewBox',(ew ? -dx : 0)+' '+(ns ? -dy : 0)+
            ' '+this.plotwidth+' '+this.plotheight);
        return;
    }

    if(ew=='w') {
        gx.range[0]=gx.r0[1]+(gx.r0[0]-gx.r0[1])/dZoom(dx/this.plotwidth);
        dx=this.plotwidth*(gx.r0[0]-gx.range[0])/(gx.r0[0]-gx.r0[1]);
    }
    else if(ew=='e') {
        gx.range[1]=gx.r0[0]+(gx.r0[1]-gx.r0[0])/dZoom(-dx/this.plotwidth);
        dx=this.plotwidth*(gx.r0[1]-gx.range[1])/(gx.r0[1]-gx.r0[0]);
    }
    else if(ew=='') dx=0;

    if(ns=='n') {
        gy.range[1]=gy.r0[0]+(gy.r0[1]-gy.r0[0])/dZoom(dy/this.plotheight);
        dy=this.plotheight*(gy.r0[1]-gy.range[1])/(gy.r0[1]-gy.r0[0]);
    }
    else if(ns=='s') {
        gy.range[0]=gy.r0[1]+(gy.r0[0]-gy.r0[1])/dZoom(-dy/this.plotheight);
        dy=this.plotheight*(gy.r0[0]-gy.range[0])/(gy.r0[0]-gy.r0[1]);
    }
    else if(ns=='') dy=0;

    if(fastscale){
        this.plot.attr('viewBox',
            ((ew=='w')?dx:0)+' '+((ns=='n')?dy:0)+' '+
            (this.plotwidth-dx)+' '+(this.plotheight-dy));
        if(ew) doXTicks(this);
        if(ns) doYTicks(this);
    }
    else dragTail(this);
}

// ----------------------------------------------------
// Titles and text inputs
// ----------------------------------------------------

function makeTitles(gd,title) {
    var gl=gd.layout;
    var titles={
        'xtitle':{x: (gl.width+gl.margin.l-gl.margin.r-(gd.lw ? gd.lw : 0))/2,
            y: gl.height+(gd.lh<0 ? gd.lh : 0) - 14*0.75,
            w: gd.plotwidth/2, h: 14,
            cont: gl.xaxis, fontSize: 14, name: 'X axis',
            transform: '', attr: {}},
        'ytitle':{x: 20-(gd.lw<0 ? gd.lw : 0),
            y: (gl.height+gl.margin.t-gl.margin.b+(gd.lh ? gd.lh : 0))/2,
            w: 14, h: gd.plotheight/2,
            cont: gl.yaxis, fontSize: 14, name: 'Y axis',
            transform: 'rotate(-90,x,y)', attr: {center: 0}},
        'gtitle':{x: gl.width/2, y: gl.margin.t/2,
            w: gl.width/2, h: 16,
            cont: gl, fontSize: 16, name: 'Plot',
            transform: '', attr: {}}};
    for(k in titles){
        if(title==k || title==''){
            var t=titles[k];
            gd.paper.select('.'+k).remove();
            var el=gd.paper.append('text').attr('class',k)
                .attr('x',t.x)
                .attr('y',t.y)
                .attr('font-size',t.fontSize)
                .attr('text-anchor','middle')
                .attr('transform',t.transform.replace('x',t.x).replace('y',t.y))
            if(gd.mainsite)
                el.on('click',function(){autoGrowInput(gd,this)});

            var txt=t.cont.title;
            if(txt.match(/^Click to enter (Plot|X axis|Y axis) title$/))
                if(gd.mainsite) el.style('fill','#999'); // cues in gray
                else txt=''; // don't show cues in embedded plots

            if(txt)
                el.each(function(){styleText(this,txt+ (!t.cont.unit ? '' : (' ('+t.cont.unit+')')))});
            else if(gd.mainsite)
                el.text('Click to enter '+t.name+' title')
                    .style('opacity',1)
                    .on('mouseover',function(){d3.select(this).transition().duration(100).style('opacity',1);})
                    .on('mouseout',function(){d3.select(this).transition().duration(1000).style('opacity',0);})
                  .transition()
                    .duration(2000)
                    .style('opacity',0);
            else el.remove();

            // move labels out of the way, if possible, when tick labels interfere
            var titlebb=el[0][0].getBoundingClientRect(), gdbb=gd.paper.node().getBoundingClientRect();
            if(k=='xtitle'){
                var labels=gd.paper.selectAll('.xtlabel')[0], ticky=0;
                for(var i=0;i<labels.length;i++){
                    var lbb=labels[i].getBoundingClientRect();
                    if(bBoxIntersect(titlebb,lbb))
                        ticky=Math.min(Math.max(ticky,lbb.bottom),gdbb.bottom-titlebb.height);
                }
                if(ticky>titlebb.top)
                    el.attr('transform','translate(0,'+(ticky-titlebb.top)+') '+el.attr('transform'));
            }
            if(k=='ytitle'){
                var labels=gd.paper.selectAll('.ytlabel')[0], tickx=screen.width;
                for(var i=0;i<labels.length;i++){
                    var lbb=labels[i].getBoundingClientRect();
                    if(bBoxIntersect(titlebb,lbb))
                        tickx=Math.max(Math.min(tickx,lbb.left),gdbb.left+titlebb.width);
                }
                if(tickx<titlebb.right)
                    el.attr('transform','translate('+(tickx-titlebb.right)+') '+el.attr('transform'));
            }
        }
    }
}

function toggleLegend(gd) {
    if(gd===undefined) gd=gettab();
    if(gd.layout.showlegend) {
        gd.paper.selectAll('.legend').remove();
        gd.layout.showlegend=false;
    }
    else
        legend(gd);
}

function legend(gd) {
    var gl=gd.layout,gm=gl.margin;
    gl.showlegend = true;
    if(!gl.legend) gl.legend={};
    var gll = gl.legend;
    gd.paper.selectAll('.legend').remove();
    if(!gd.calcdata) return;

    var ldata=[]
    for(var i=0;i<gd.calcdata.length;i++) ldata.push([gd.calcdata[i][0]]);

    gd.legend=gd.paper.append('svg')
        .attr('class','legend');

    gd.legend.append('rect')
        .attr('class','bg')
        .attr('stroke','black')
        .attr('stroke-width',1)
        .style('fill',gl.paper_bgcolor)
        .attr('x',1)
        .attr('y',1);

    var traces = gd.legend.selectAll('g.traces')
        .data(ldata);
    traces.enter().append('g')
        .attr('class','trace');

    traces.each(legendLines);
    traces.each(legendPoints);
    var tracetext=traces.call(legendText).selectAll('text');
    if(gd.mainsite)
        tracetext.on('click',function(){autoGrowInput(gd,this)});

    // add the legend elements, keeping track of the legend size (in px) as we go
    var legendwidth=0, legendheight=0;
    traces.each(function(d){
        var g=d3.select(this), t=g.select('text'), l=g.select('.legendpoints');
        if(d[0].t.showinlegend===false) {
            g.remove();
            return;
        }
        var tbb = t.node().getBoundingClientRect();
        if(!l.node()) l=g.select('polyline');
        var lbb = (!l.node()) ? tbb : l.node().getBoundingClientRect();
        t.attr('y',(lbb.top+lbb.bottom-tbb.top-tbb.bottom)/2);
        var gbb = this.getBoundingClientRect();
        legendwidth = Math.max(legendwidth,tbb.width);
        g.attr('transform','translate(0,'+(5+legendheight+gbb.height/2)+')');
        legendheight += gbb.height+3;
    });
    legendwidth += 45;
    legendheight += 10;

    // now position the legend. for both x,y the positions are recorded as fractions
    // of the plot area (left, bottom = 0,0). Outside the plot area is allowed but
    // position will be clipped to the plot area. Special values +/-100 auto-increase
    // the margin to put the legend entirely outside the plot area on the high/low side.
    // Otherwise, values <1/3 align the low side at that fraction, 1/3-2/3 align the
    // center at that fraction, >2/3 align the right at that fraction
    var pw = gl.width-gm.l-gm.r,
        ph = gl.height-gm.t-gm.b;
    // defaults... the check for >10 and !=100 is to remove old style positioning in px
    if(!$.isNumeric(gll.x) || (gll.x>10 && gll.x!=100)) gll.x=0.98;
    if(!$.isNumeric(gll.y) || (gll.y>10 && gll.y!=100)) gll.y=0.98;

    var lx = gm.l+pw*gll.x,
        ly = gm.t+ph*(1-gll.y),
        pad = 3; // pix of padding if legend is outside plot

    // don't let legend be outside plot in both x and y... that would just make big blank
    // boxes. Put the legend centered in y if we somehow get there.
    if(Math.abs(gll.x)==100 && Math.abs(gll.y)==100) gll.y=0.5;

    if(gll.x==-100) {
        lx=pad;
        if(gd.lw!=-legendwidth-2*pad) { // if we haven't already, redraw with extra margin
            gd.lw=-legendwidth-2*pad; // make gd.lw to tell newplot how much extra margin to give
            relayout(gd,'margin.l',gm.l); // doesn't change setting, just forces redraw
            return;
        }
    }
    else if(gll.x==100) {
        lx=gl.width-legendwidth-pad;
        if(gd.lw!=legendwidth+2*pad) {
            gd.lw=legendwidth+2*pad;
            relayout(gd,'margin.r',gm.r);
            return;
        }
    }
    else {
        if(gd.lw) {
            delete gd.lw;
            relayout(gd,'margin.r',gm.r);
            return;
        }
        if(gll.x>2/3) lx -= legendwidth;
        else if(gll.x>1/3) lx -= legendwidth/2;
    }

    if(gll.y==-100) {
        ly=gl.height-legendheight-pad;
        if(gd.lh!=-legendheight-2*pad) {
            gd.lh=-legendheight-2*pad;
            relayout(gd,'margin.b',gm.b);
            return;
        }
    }
    else if(gll.y==100) {
        ly=pad+16; // Graph title goes above legend regardless. TODO: get real title size
        if(gd.lh!=legendheight+2*pad) {
            gd.lh=legendheight+2*pad;
            relayout(gd,'margin.t',gm.t);
            return;
        }
    }
    else {
        if(gd.lh) {
            delete gd.lh;
            relayout(gd,'margin.t',gm.t);
            return;
        }
        if(gll.y<1/3) ly -= legendheight;
        else if(gll.y<2/3) ly -= legendheight/2;
    }

    // push the legend back onto the page if it extends off, making sure if nothing else
    // that the top left of the legend is visible
    if(lx+legendwidth>gl.width) lx=gl.width-legendwidth;
    if(lx<0) lx=0;
    if(ly+legendheight>gl.height) ly=gl.height-legendheight;
    if(ly<0) ly=0;

    gd.legend.attr('x',lx)
        .attr('y',ly)
        .attr('width',legendwidth)
        .attr('height',legendheight);
    gd.legend.selectAll('.bg')
        .attr('width',legendwidth-2)
        .attr('height',legendheight-2);
    // TODO: let user drag the legend
    // choose left/center/right align via:
    //  xl=(left-ml)/plotwidth, xc=(center-ml/plotwidth), xr=(right-ml)/plotwidth
    //  if(xl<2/3-xc) gll.x=xl;
    //  else if(xr>4/3-xc) gll.x=xr;
    //  else gll.x=xc;
    gd.legend.node().onmousedown = function(e) {
        if(dragClear(gd)) return true; // deal with other UI elements, and allow them to cancel dragging

        var eln=this, el3=d3.select(this);
        var x0=Number(el3.attr('x')), y0=Number(el3.attr('y'));
        var xf=undefined, yf=undefined;
        window.onmousemove = function(e2) {
            var dx = e2.clientX-e.clientX,
                dy = e2.clientY-e.clientY;
            if(Math.abs(dx)<gd.mindrag) dx=0;
            if(Math.abs(dy)<gd.mindrag) dy=0;
            el3.attr('x',x0+dx)
                .attr('y',y0+dy);
            var pbb = gd.paper.node().getBoundingClientRect();
            // drag to within a couple px of edge to take the legend outside the plot
            if(e2.clientX>pbb.right-3*gd.mindrag || (gd.lw>0 && dx>-gd.mindrag))
                xf=100;
            else if(e2.clientX<pbb.left+3*gd.mindrag || (gd.lw<0 && dx<gd.mindrag))
                xf=-100;
            else {
                var xl=(x0+dx-gm.l+(gd.lw<0 ? gd.lw : 0))/(gl.width-gm.l-gm.r-(gd.lw ? Math.abs(gd.lw) : 0)),
                    xr=xl+legendwidth/(gl.width-gm.l-gm.r),
                    xc=(xl+xr)/2;
                if(xl<(2/3)-xc) xf=xl;
                else if(xr>4/3-xc) xf=xr;
                else xf=xc;
            }
            if(e2.clientY>pbb.bottom-3*gd.mindrag || (gd.lh<0 && dy>-gd.mindrag))
                yf=-100;
            else if(e2.clientY<pbb.top+3*gd.mindrag || (gd.lh>0 && dy<gd.mindrag))
                yf=100;
            else {
                var yt=(y0+dy-gm.t-(gd.lh>0 ? gd.lh : 0))/(gl.height-gm.t-gm.b-(gd.lh ? Math.abs(gd.lh) : 0)),
                    yb=yt+legendheight/(gl.height-gm.t-gm.b),
                    yc=(yt+yb)/2;
                if(yt<(2/3)-yc) yf=1-yt;
                else if(yb>4/3-yc) yf=1-yb;
                else yf=1-yc;
            }
            // now set the mouse cursor so user can see how the legend will be aligned
            var csr='';
            if(Math.abs(xf)==100) csr='col-resize';
            else if(Math.abs(yf)==100) csr='row-resize';
            else if(xf<1/3) {
                if(yf<1/3) csr='sw-resize';
                else if(yf<2/3) csr='w-resize';
                else csr='nw-resize';
            }
            else if(xf<2/3) {
                if(yf<1/3) csr='s-resize';
                else if(yf<2/3) csr='move';
                else csr='n-resize';
            }
            else {
                if(yf<1/3) csr='se-resize';
                else if(yf<2/3) csr='e-resize';
                else csr='ne-resize';
            }
            $(eln).css('cursor',csr);
            pauseEvent(e2);
        }
        window.onmouseup = function(e2) {
            window.onmousemove = null; window.onmouseup = null;
            $(eln).css('cursor','');
            if(xf===undefined || yf===undefined) return;
            relayout(gd,{'legend.x':xf,'legend.y':yf});
        }
    }
}

// since our drag events cancel event bubbling, need to explicitly deal with other elements
function dragClear(gd) {
    // explicitly disable dragging when a popover is present
    if($('.popover').length) return true;
    // because we cancel event bubbling, input won't receive its blur event.
    // TODO: anything else we need to manually bubble? any more restricted way to cancel bubbling?
    if(gd.input) gd.input.trigger('blur');
    return false;
}

// make a styling gui for div gd at pos ({x,y} or {left,top,width,height}) for trace tracenum
// use tracenum=-1 for all traces
function styleBox(gd,pos,tracenum) {
    if(!gd.data){
        console.log('no data to style',gd);
        return;
    }
<<<<<<< HEAD

=======
    hidebox();
    
>>>>>>> ba279265
    if(!('x' in pos)) pos.x=pos.left+(pos.width/2);
    if(!('y' in pos)) pos.y=pos.top+pos.height;

    // copy current styling, so we can undo if desired
//     gd.savestyles = [];
//     for(d in gd.data) gd.savestyles.push(stripSrc(gd.data[d]));


    // make the container
    // using Bootstrap popovers for styling, but not their actions...
    // initially put it at 0,0, then fix once we know its size
    var popover=$(
        '<div class="popover bottom stylebox" style="top:0px;left:0px;display:block;">'+
            '<div class="arrow"></div>'+
            '<div class="popover-inner">'+
                '<div class="popover-title"></div>'+
                '<div class="popover-content"></div>'+
            '</div>'+
        '</div>').appendTo('body');
    popover[0].gd=gd;

    // make the tracelist (and then the attribute selectors)
    styleBoxTraces(popover,tracenum);

    // fix positioning
    var pbb=popover[0].getBoundingClientRect(); // popover, at initial position
    var wbb=$('#tabs-one-line').get(0).getBoundingClientRect(); // whole window
    var newtop=pos.y-pbb.top;
    var maxtop=wbb.top+wbb.height-pbb.height;
    var newleft=pos.x-pbb.left-(pbb.width/2);
    var maxleft=wbb.left+wbb.width-pbb.width;
    popover.css({top:Math.min(newtop, maxtop)+'px', left:Math.min(newleft, maxleft)+'px'});
    // if box is not where it wanted to be, take off the arrow because it's not pointing to anything
    if(newleft>=maxleft || newtop>=maxtop) popover.find('.arrow').remove();

    // add interactions
    window.onmouseup = function(e) {
        // see http://stackoverflow.com/questions/1403615/use-jquery-to-hide-a-div-when-the-user-clicks-outside-of-it
        // need to separately check for colorpicker clicks, as spectrum doesn't make them children of the popover
        // and need to separately kill the colorpickers for the same reason
        if(popover.has(e.target).length===0 && $(e.target).parents('.sp-container').length===0) {
            window.onmouseup = null;
            popover.find('.styleboxcolor').spectrum('destroy');
            popover.remove();
        }
    }
}

function styleBoxTraces(popover,tracenum){
    // same ldata as legend plus first item, 'all traces'
    // also makes short name for traces from ysrc
    var tDefault = {name:'',lc:'#000',ld:'solid',lw:1,mc:'#000',mlc:'#000',mlw:0,
                mode:'lines+markers',ms:6,mx:'circle',tx:''};
    var ldata = (popover[0].gd.calcdata.length<2) ? [] :
        tModify(tDefault,{name:'All Traces', mode:'none'});
    for(var i=0; i<popover[0].gd.calcdata.length; i++) {
        var o = stripSrc(popover[0].gd.calcdata[i][0]);
        o.t.name=popover[0].gd.data[i].ysrc
            .replace(/[\s\n\r]+/gm,' ')
            .replace(/^([A-z0-9\-_]+[\/:])?[0-9]+[\/:]/,'');
        ldata.push([o]);
    }

    // make the trace selector dropdown (after removing any previous)
    styleBoxDrop(popover.find('.popover-title').html(''),'trace',selectTrace,'',ldata);

    // select the desired trace (and build the attribute selectors)
    selectTrace.call(popover.find('.select-trace li').get(0),ldata[tracenum+1],tracenum+1);
}

function selectTrace(d,i){
    var popover=$(this).parents('.popover');
    var menu=$(this).parents('.btn-group');
    menu.find('.selected-val').html(menu.find('li')[i].innerHTML);

    // save the selection value for later use
    popover[0].selectedTrace=i-1;

    // remove previous attribute selectors (spectra get destroyed separately because
    // they're not children of popover)
    if($('.sp-container').length)
        popover.find('.styleboxcolor').spectrum('destroy');
    var attrs=popover.find('.popover-content').html('');

    // make each of the attribute selection dropdowns
    styleBoxDrop(attrs,'mode',selectAttr,'Mode',d,
        tModify(d[0].t,[
            {mode:'lines',name:''},
            {mode:'markers',name:''},
            {mode:'lines+markers',name:''}]));
    attrs.append('<div class="newline"></div>');
    styleBoxDrop(attrs,'ld',selectAttr,'Line',d,
        tModify(d[0].t,[
            {mode:'lines',name:'',ld:'solid'},
            {mode:'lines',name:'',ld:'dot'},
            {mode:'lines',name:'',ld:'dash'},
            {mode:'lines',name:'',ld:'longdash'},
            {mode:'lines',name:'',ld:'dashdot'},
            {mode:'lines',name:'',ld:'longdashdot'}]));
    popover.find('.select-ld svg')
        .attr('width','70')
      .find('polyline')
        .attr('points','5,0 65,0');
    styleBoxColor(attrs,'lc',selectColor,'&nbsp;&nbsp;&nbsp;Color','Line Color',d);
    styleBoxDrop(attrs,'lw',selectAttr,'&nbsp;&nbsp;&nbsp;Width',d,
        tModify(d[0].t,[
            {mode:'lines',lw:0.5,name:'0.5'},
            {mode:'lines',lw:1,name:'1'},
            {mode:'lines',lw:2,name:'2'},
            {mode:'lines',lw:3,name:'3'},
            {mode:'lines',lw:4,name:'4'},
            {mode:'lines',lw:6,name:'6'}]));
    attrs.append('<div class="newline"></div>');
    styleBoxDrop(attrs,'mx',selectAttr,'Marker',d,
        tModify(d[0].t,[
            {mode:'markers',name:'',mx:'circle'},
            {mode:'markers',name:'',mx:'square'},
            {mode:'markers',name:'',mx:'cross'},
            {mode:'markers',name:'',mx:'triangle-up'},
            {mode:'markers',name:'',mx:'triangle-down'},
            {mode:'markers',name:'',mx:'triangle-left'},
            {mode:'markers',name:'',mx:'triangle-right'}]));
    styleBoxColor(attrs,'mc',selectColor,'&nbsp;&nbsp;&nbsp;Color','Marker Color',d);
    styleBoxDrop(attrs,'ms',selectAttr,'&nbsp;&nbsp;&nbsp;Size',d,
        tModify(d[0].t,[
            {mode:'markers',ms:2,name:'2'},
            {mode:'markers',ms:3,name:'3'},
            {mode:'markers',ms:4,name:'4'},
            {mode:'markers',ms:6,name:'6'},
            {mode:'markers',ms:8,name:'8'},
            {mode:'markers',ms:12,name:'12'},
            {mode:'markers',ms:16,name:'16'}]));
    styleBoxDrop(attrs,'mlw',selectAttr,'&nbsp;&nbsp;&nbsp;Line width',d,
        tModify(d[0].t,[
            {mode:'markers',mlw:0,name:'0'},
            {mode:'markers',mlw:0.5,name:'0.5'},
            {mode:'markers',mlw:1,name:'1'},
            {mode:'markers',mlw:2,name:'2'},
            {mode:'markers',mlw:3,name:'3'}]));
    styleBoxColor(attrs,'mlc',selectColor,'&nbsp;&nbsp;&nbsp;Line color','Marker Line Color',d);
}

// routine for making modified-default attribute lists
function tModify(tDefault,o){
    if($.isPlainObject(o)) o=[o];
    var out=[];
    for(i in o) {
        var outi={}
        for(el in tDefault) outi[el] = (el in o[i]) ? o[i][el] : tDefault[el];
        out.push([{t:outi}]);
    }
    return out;
}

// html for a bootstrap dropdown with class cls
function dropdown(cls,title){
    return '<div class="styleboxselector '+cls+'">'+
        ((title) ? ('<div class="pull-left styleboxtitle">'+title+'</div>') : '')+
        '<div class="btn-group pull-left">'+
            '<a class="btn btn-mini dropdown-toggle" data-toggle="dropdown" href="#">'+
                '<span class="pull-left selected-val"></span>'+
                '<span class="caret pull-left styleboxcaret"></span>'+
            '</a>'+
            '<ul class="dropdown-menu"></ul>'+
        '</div>'+
    '</div>';
}

function styleBoxDrop(s,cls,clickfn,title,d0,d){
    if(!d) {
        d=d0;
        var noset=true;
    }
    else var noset=false;

    var dn = $(dropdown('select-'+cls,title)).appendTo(s).get(0),
        dd=d3.select(dn);
    dn.attr=cls;
    var opts=dd.select('ul').selectAll('li')
        .data(d)
      .enter().append('li')
        .on('click',clickfn);

    var tw=40, th=20;

    opts.append('svg')
        .attr('width',tw)
        .attr('height',th)
        .style('position','relative')
        .style('top','2px') // why do I have to do this? better way?
        .append('g').attr('transform','translate(0,'+th/2+')')
        .each(legendLines)
        .each(legendPoints);
    opts.append('span')
        .style('font-size','14px')
        .style('position','relative')
        .style('top','-4px') // why do I have to do this? better way?
        .html(function(d){return d[0].t.name+'&nbsp;'});
    // set default value
    if(!noset) {
        for(var i=0; i<d.length && d[i][0].t[cls]!=d0[0].t[cls]; i++);
        i = i % d.length; // TODO: add custom entry and use it in this case
        $(dd.node()).find('.btn-group .selected-val').html($(dd.node()).find('li')[i].innerHTML);
    }
}

function styleBoxColor(s,cls,clickfn,title,title2,d){
    var dd = $('<div class="styleboxselector select-'+cls+'">'+
        ((title) ? ('<div class="pull-left styleboxtitle">'+title+'</div>') : '')+
        '<input class="styleboxcolor" type="text" />'+
        '</div>').appendTo(s);
    dd[0].attr=cls;
    dd.find('input').spectrum({
        color: d[0].t[cls],
        showInput: true,
        showInitial: false,
        showAlpha: true,
        localStorageKey: 'spectrum.palette',
        showPalette: true,
        showPaletteOnly: false,
        showSelectionPalette: true,
        clickoutFiresChange: true,
        cancelText: 'Cancel',
        chooseText: title2 ? ('Set '+title2) : 'OK',
        showButtons: true,
        className: 'spectrum-'+cls,
        preferredFormat: 'rgb',
        maxSelectionSize: 16,
        palette: [defaultColors,
            ["rgb(0, 0, 0)", "rgb(67, 67, 67)", "rgb(102, 102, 102)",
            "rgb(204, 204, 204)", "rgb(217, 217, 217)","rgb(255, 255, 255)"],
            ["rgb(152, 0, 0)", "rgb(255, 0, 0)", "rgb(255, 153, 0)", "rgb(255, 255, 0)", "rgb(0, 255, 0)",
            "rgb(0, 255, 255)", "rgb(74, 134, 232)", "rgb(0, 0, 255)", "rgb(153, 0, 255)", "rgb(255, 0, 255)"],
            ["rgb(230, 184, 175)", "rgb(244, 204, 204)", "rgb(252, 229, 205)", "rgb(255, 242, 204)", "rgb(217, 234, 211)",
            "rgb(208, 224, 227)", "rgb(201, 218, 248)", "rgb(207, 226, 243)", "rgb(217, 210, 233)", "rgb(234, 209, 220)",
            "rgb(221, 126, 107)", "rgb(234, 153, 153)", "rgb(249, 203, 156)", "rgb(255, 229, 153)", "rgb(182, 215, 168)",
            "rgb(162, 196, 201)", "rgb(164, 194, 244)", "rgb(159, 197, 232)", "rgb(180, 167, 214)", "rgb(213, 166, 189)",
            "rgb(204, 65, 37)", "rgb(224, 102, 102)", "rgb(246, 178, 107)", "rgb(255, 217, 102)", "rgb(147, 196, 125)",
            "rgb(118, 165, 175)", "rgb(109, 158, 235)", "rgb(111, 168, 220)", "rgb(142, 124, 195)", "rgb(194, 123, 160)",
            "rgb(166, 28, 0)", "rgb(204, 0, 0)", "rgb(230, 145, 56)", "rgb(241, 194, 50)", "rgb(106, 168, 79)",
            "rgb(69, 129, 142)", "rgb(60, 120, 216)", "rgb(61, 133, 198)", "rgb(103, 78, 167)", "rgb(166, 77, 121)",
            "rgb(91, 15, 0)", "rgb(102, 0, 0)", "rgb(120, 63, 4)", "rgb(127, 96, 0)", "rgb(39, 78, 19)",
            "rgb(12, 52, 61)", "rgb(28, 69, 135)", "rgb(7, 55, 99)", "rgb(32, 18, 77)", "rgb(76, 17, 48)"]],
        change: function(color){clickfn(dd[0],color)}
//         selectionPalette: d
    });
}

var traceAttrs = {mode:'mode',ld:'line.dash',lc:'line.color',lw:'line.width',
    mx:'marker.symbol',ms:'marker.size',mc:'marker.color',mlc:'marker.line.color',
    mlw:'marker.line.width'};

function selectAttr(d,i){
    var menu = $(this).parents('.btn-group'),
        popover = $(this).parents('.popover');
    menu.find('.selected-val').html(menu.find('li')[i].innerHTML);
    var selectedTrace = popover[0].selectedTrace,
        a=$(this).parents('.styleboxselector')[0].attr,
        astr=traceAttrs[a];
    restyle(popover[0].gd,astr,d[0].t[a],selectedTrace>=0 ? selectedTrace : null);
    styleBoxTraces(popover,selectedTrace);
}

function selectColor(dropnode,color){
    var popover = $(dropnode).parents('.popover'),
        selectedTrace = popover[0].selectedTrace,
        astr = traceAttrs[dropnode.attr],
        val = color.toRgbString();
    restyle(popover[0].gd,astr,val,selectedTrace>=0 ? selectedTrace : null);
    styleBoxTraces(popover,selectedTrace);
}

function legendLines(d){
    if(d[0].t.mode.indexOf('lines')==-1) return;
    d3.select(this).append('polyline')
        .call(lineGroupStyle)
        .attr('points','5,0 35,0');
}

function legendPoints(d){
    if(d[0].t.mode.indexOf('markers')==-1) return;
    d3.select(this).append('g')
        .attr('class','legendpoints')
        .call(pointGroupStyle)
      .selectAll('path')
        .data(function(d){return d})
      .enter().append('path')
        .call(pointStyle,{})
        .attr('transform','translate(20,0)');
}

function legendText(s){
    return s.append('text')
        .attr('class',function(d,i){return 'legendtext text-'+i})
        .attr('x',40)
        .attr('y',0)
        .attr('text-anchor','start')
        .attr('font-size',12)
        .each(function(d){styleText(this,d[0].t.name,d[0].t.noretrieve)});
}

uoStack=[];
// merge objects i and up recursively
function updateObject(i,up) {
    if(!$.isPlainObject(up)) return i;
    var o = uoStack[uoStack.push({})-1]; // seems like JS doesn't fully implement recursion... if I say o={} here then each level destroys the previous.
    for(key in i) o[key]=i[key];
    for(key in up) {
        if($.isPlainObject(up[key]))
            o[key]=updateObject($.isPlainObject(i[key]) ? i[key] : {}, up[key]);
        else o[key]=up[key];
    }
    return uoStack.pop();
}

// auto-grow text input field, for editing graph items
// from http://jsbin.com/ahaxe, heavily edited
// to grow centered, set o.align='center'
// el is the raphael element containing the edited text (eg gd.xtitle)
// cont is the location the value is stored (eg gd.layout.xaxis)
// prop is the property name in that container (eg 'title')
// o is the settings for the input box (can be left blank to use defaults below)
// This is a bit ugly... but it's the only way I could find to pass in the element
// (and layout var) totally by reference...
function autoGrowInput(gd,eln) {
    $(eln).tooltip('destroy'); // TODO: would like to leave this visible longer but then it loses its parent... how to avoid?
    var el3 = d3.select(eln), el = el3.attr('class'), cont, prop, ref=$(eln);
    var o = {maxWidth: 1000, minWidth: 20}, fontCss={};
    var mode = (el.slice(1,6)=='title') ? 'title' :
                (el.slice(0,4)=='drag') ? 'drag' :
                (el.slice(0,6)=='legend') ? 'legend' :
                    'unknown';

    if(mode=='unknown') {
        console.log('oops, autoGrowInput doesn\'t recognize this field',el,eln);
        return;
    }
    if(!gd.mainsite && mode!='drag') {
        console.log('not on the main site but tried to edit text. ???',el,eln);
        return;
    }

    // are we editing a title?
    if(mode=='title') {
        cont =  {xtitle:gd.layout.xaxis, ytitle:gd.layout.yaxis, gtitle:gd.layout}[el];
        prop = 'title';
        // if box is initially empty, it's cue text so we can't grab its properties:
        // so make a dummy element to get the right properties; it will be deleted
        // immediately after grabbing properties.
        if($.trim(cont[prop])=='') {
            el3.remove();
            cont[prop]='.'; // very narrow string, so we can ignore its width
            makeTitles(gd,el);
            cont[prop]='';
            el3=gd.paper.select('.'+el);
            eln=el3.node();
        }
        o.align = el=='ytitle' ? 'left' : 'center';
    }
    // how about an axis endpoint?
    else if(mode=='drag') {
        if(el=='drag ndrag') cont=gd.layout.yaxis, prop=1;
        else if(el=='drag sdrag') cont=gd.layout.yaxis, prop=0;
        else if(el=='drag wdrag') cont=gd.layout.xaxis, prop=0;
        else if(el=='drag edrag') cont=gd.layout.xaxis, prop=1;
        o.align = (el=='drag edrag') ? 'right' : 'left';
        ref=$(gd).find('.xtitle'); // font properties reference
    }
    // legend text?
    else if(mode=='legend') {
        var tn = Number(el.split('-')[1])
        cont = gd.data[tn], prop='name';
        var cont2 = gd.calcdata[tn][0].t;
        o.align = 'left';
    }

    var fa=['font-size','font-family','font-weight','font-style','font-stretch',
        'font-variant','letter-spacing','word-spacing'];
    var fapx=['font-size','letter-spacing','word-spacing'];
    for(i in fa) {
        var ra=ref.attr(fa[i]);
        if(fapx.indexOf(fa[i])>=0 && Number(ra)>0) ra+='px';
        if(ra) fontCss[fa[i]]=ra;
    }

    o.comfortZone = (Number(String(fontCss['font-size']).split('px')[0]) || 20) + 3;

    var eltrans=el3.attr('transform'),
        inbox=document.createElement('input'),
        bbox=eln.getBoundingClientRect();

    $(gd).append(inbox);
    var input=$(inbox);
    gd.input=input;

    // first put the input box at 0,0, then calculate the correct offset vs orig. element
    input.css(fontCss)
        .css({position:'absolute', top:0, left:0, 'z-index':6000});

    if(mode=='drag') {
        // show enough digits to specify the position to about a pixel, but not more
        var v=cont.range[prop], diff=Math.abs(v-cont.range[1-prop]);
        if(cont.isdate){
            var d=new Date(v); // dates are stored in ms
            var ds=$.datepicker.formatDate('yy-mm-dd',d); // always show the date part
            if(diff<1000*3600*24*30) ds+=' '+lpad(d.getHours(),2);  // <30 days: add hours
            if(diff<1000*3600*24*2) ds+=':'+lpad(d.getMinutes(),2); // <2 days: add minutes
            if(diff<1000*3600*3) ds+=':'+lpad(d.getSeconds(),2);    // <3 hours: add seconds
            if(diff<1000*300) ds+='.'+lpad(d.getMilliseconds(),3);  // <5 minutes: add ms
            input.val(ds);
        }
        else if(cont.islog) {
            var dig=Math.ceil(Math.max(0,-Math.log(diff)/Math.LN10))+3;
            input.val(d3.format('.'+String(dig)+'g')(Math.pow(10,v)));
        }
        else { // linear numeric
            var dig=Math.floor(Math.log(Math.abs(v))/Math.LN10)-Math.floor(Math.log(diff)/Math.LN10)+4;
            input.val(d3.format('.'+String(dig)+'g')(v));
        }
    }
    else input.val($.trim(cont[prop]).replace(/(\r\n?|\n\r?)/g,'<br>'));

    var val = input.val(),
        testSubject = $('<tester/>').css({
            position: 'absolute',
            top: -9999,
            left: -9999,
            width: 'auto',
            whiteSpace: 'nowrap'
        })
        .css(fontCss)
        .insertAfter(input)
        .html(escaped(val));

    var testWidth=function(){
        return Math.min(Math.max(testSubject.width()+o.comfortZone,o.minWidth),o.maxWidth)
    }
    input.width(testWidth());

    var ibbox=inbox.getBoundingClientRect(),ileft=bbox.left-ibbox.left;
    input.css('top',(bbox.top-ibbox.top+(bbox.height-ibbox.height)/2)+'px');
    if(o.align=='right') ileft+=bbox.width-ibbox.width;
    else if(o.align=='center') ileft+=(bbox.width+o.comfortZone-ibbox.width)/2;
    input.css('left',ileft+'px');

    var leftshift={left:0, center:0.5, right:1}[o.align];
    var left0=input.position().left+input.width()*leftshift;

    // for titles, take away the existing one as soon as the input box is made
    if(mode!='drag') gd.paper.selectAll('[class="'+el+'"]').remove();
    inbox.select();

    var removeInput=function(){
        input.remove();
        testSubject.remove();
        gd.input=null;
    }

    input.bind('keyup keydown blur update',function(e) {
        var valold=val;
        val=input.val();
        if(!gd.input || !gd.layout) return; // occasionally we get two events firing...

        // leave the input or press return: accept the change
        if((e.type=='blur') || (e.type=='keydown' && e.which==13)) {

            if(mode=='title') {
                cont[prop]=$.trim(val);
                makeTitles(gd,el);
            }
            else if(mode=='drag') {
                var v= (cont.islog) ? Math.log(Number($.trim(val)))/Math.LN10 :
                    (cont.isdate) ? DateTime2ms($.trim(val)) : Number($.trim(val));
                if($.isNumeric(v)) {
                    cont.range[prop]=v;
                    dragTail(gd);
                }
            }
            else if(mode=='legend') {
                console.log(gd.layout);
                cont[prop]=$.trim(val);
                cont2[prop]=$.trim(val);
                gd.layout.showlegend=true;
                legend(gd);
            }
            removeInput();
        }
        // press escape: revert the change
        else if(e.type=='keydown' && e.which==27) {
            if(mode=='title') makeTitles(gd,el);
            else if(mode=='legend') legend(gd);
            removeInput();
        }
        else if(val!=valold) {
            // If content has changed, enter in testSubject and update input width & position
            testSubject.html(escaped(val));
            var newWidth = testWidth();
            input.css({width: newWidth, left: left0-newWidth*leftshift});
        }
    });
}

// ----------------------------------------------------
// Ticks and grids
// ----------------------------------------------------

// calculate the ticks: text, values, positioning
// if ticks are set to automatic, determine the right values (tick0,dtick)
// in any case, set tickround to # of digits to round tick labels to,
// or codes to this effect for log and date scales
// TODO: so far it's all autotick=true, but when it's not date and log scales will need things done.
function calcTicks(gd,a) {
    var nt=10; // max number of ticks to display
    var rt=Math.abs(a.range[1]-a.range[0])/nt; // min tick spacing
    if(a.isdate){
        if(a.autotick){
            var base;
            a.tick0=new Date('2000-01-01 00:00:00').getTime();
            if(rt>15778800000){ // years if rt>6mo
                rt/=31557600000;
                var rtexp=Math.pow(10,Math.floor(Math.log(rt)/Math.LN10));
                a.dtick='M'+String(12*rtexp*roundUp(rt/rtexp,[2,5,10]));
                a.tickround='y';
            }
            else if(rt>1209600000){ // months if rt>2wk
                rt/=2629800000;
                a.dtick='M'+roundUp(rt,[1,2,3,6]);
                a.tickround='m';
            }
            else if(rt>43200000){ // days if rt>12h
                base=86400000;
                a.tick0=new Date('2000-01-02 00:00:00').getTime(); // get week ticks on sunday
                a.dtick=base*roundUp(rt/base,[1,2,3,7,14]); // 2&3 day ticks are weird, but need something btwn 1,7
                a.tickround='d';
            }
            else if(rt>1800000){ // hours if rt>30m
                base=3600000;
                a.dtick=base*roundUp(rt/base,[1,2,3,6,12]);
                a.tickround='H';
            }
            else if(rt>30000){ // minutes if rt>30sec
                base=60000;
                a.dtick=base*roundUp(rt/base,[1,2,5,10,15,30]);
                a.tickround='M';
            }
            else if(rt>500){ // seconds if rt>0.5sec
                base=1000;
                a.dtick=base*roundUp(rt/base,[1,2,5,10,15,30]);
                a.tickround='S';
            }
            else { //milliseconds
                var rtexp=Math.pow(10,Math.floor(Math.log(rt)/Math.LN10));
                a.dtick=rtexp*roundUp(rt/rtexp,[2,5,10]);
                a.tickround=Math.pow(10,3-Math.round(Math.log(a.dtick/2)/Math.LN10));
            }
        }
    }
    else if(a.islog){
        if(a.autotick){
            a.tick0=0;
            if(rt>0.7){ //only show powers of 10
                a.dtick=Math.ceil(rt);
            }
            else if(rt*nt<1){ // likely no power of 10 visible
                // ticks on a linear scale, labeled fully
                rt=Math.abs(Math.pow(10,a.range[1])-Math.pow(10,a.range[0]))/nt;
                var rtexp=Math.pow(10,Math.floor(Math.log(rt)/Math.LN10));
                a.dtick=rtexp*roundUp(rt/rtexp,[2,5,10]);
                //round tick labels to 2 digits past largest digit of dtick
                a.tickround=Math.pow(10,2-Math.round(Math.log(a.dtick)/Math.LN10));
                a.dtick='L'+String(a.dtick);
            }
            else { // include intermediates between powers of 10, labeled with small digits
                // a.dtick="D2" (show 2 and 5) or "D1" (show all digits)
                // use a.tickround to store the first tick
                var vmin=Math.pow(10,Math.min(a.range[1],a.range[0]));
                var minexp=Math.pow(10,Math.floor(Math.log(vmin)/Math.LN10));
                if(rt>0.3){
                    a.dtick='D2';
                    a.tickround=minexp*roundUp(vmin/minexp,[2,5,10]);
                }
                else {
                    a.dtick='D1';
                    a.tickround=minexp*roundUp(vmin/minexp,[2,3,4,5,6,7,8,9,10]);
                }
            }
        }
    }
    else{
        if(a.autotick){
            // auto ticks always start at 0
            a.tick0=0;
            var rtexp=Math.pow(10,Math.floor(Math.log(rt)/Math.LN10));
            a.dtick=rtexp*roundUp(rt/rtexp,[2,5,10]);
        }
        //round tick labels to 2 digits past largest digit of dtick
        a.tickround=Math.pow(10,2-Math.round(Math.log(a.dtick)/Math.LN10));
    }

    // set scaling to pixels
    if(a===gd.layout.yaxis) {
        a.m=gd.plotheight/(a.range[0]-a.range[1]);
        a.b=-a.m*a.range[1];
    }
    else {
        a.m=gd.plotwidth/(a.range[1]-a.range[0]);
        a.b=-a.m*a.range[0];
    }

    // find the first tick
    a.tmin=tickFirst(a);

    // check for reversed axis
    var axrev=(a.range[1]<a.range[0]);

    // return the full set of tick vals
    var vals=[];
    for(var x=a.tmin;(axrev)?(x>=a.range[1]):(x<=a.range[1]);x=tickIncrement(x,a.dtick,axrev))
        vals.push(tickText(gd, a, x));
    return vals;
}

// return the smallest element from (sorted) array a that's bigger than val
// UPDATE: now includes option to reverse, ie find the largest element smaller than val
// used to find the best tick given the minimum (non-rounded) tick
// particularly useful for date/time where things are not powers of 10
// binary search is probably overkill here...
function roundUp(val,a,reverse){
    var low=0, high=a.length-1, mid;
    if(reverse) var dlow=0, dhigh=1,sRound=Math.ceil;
    else var dlow=1, dhigh=0,sRound=Math.floor;
    while(low<high){
        mid=sRound((low+high)/2)
        if(a[mid]<=val) low=mid+dlow;
        else high=mid-dhigh;
    }
    return a[low];
}

// months and years don't have constant millisecond values
// (but a year is always 12 months so we only need months)
// log-scale ticks are also not consistently spaced, except for pure powers of 10
// numeric ticks always have constant differences, other datetime ticks
// can all be calculated as constant number of milliseconds
function tickIncrement(x,dtick,axrev){
    if($.isNumeric(dtick)) // includes all dates smaller than month, and pure 10^n in log
        return x+(axrev?-dtick:dtick);

    var tType=dtick.charAt(0);
    var dtnum=Number(dtick.substr(1)),dtSigned=(axrev?-dtnum:dtnum);
    // Dates: months (or years)
    if(tType=='M'){
        var y=new Date(x);
        // is this browser consistent? setMonth edits a date but returns that date's milliseconds
        return y.setMonth(y.getMonth()+dtSigned);
    }
    // Log scales: Linear, Digits
    else if(tType=='L')
        return Math.log(Math.pow(10,x)+dtSigned)/Math.LN10;
    else if(tType=='D') {//log10 of 2,5,10, or all digits (logs just have to be close enough to round)
        var tickset=(dtick=='D2')?
            [-0.301,0,0.301,0.699,1]:[-0.046,0,0.301,0.477,0.602,0.699,0.778,0.845,0.903,0.954,1];
        var x2=x+(axrev ? -0.01 : 0.01);
        var frac=roundUp(mod(x2,1), tickset, axrev);
//         if(axrev) frac=tickset[tickset.indexOf(frac)-2];
//         if(frac<0) {x-=1; frac+=1;}
        return Math.floor(x2)+Math.log(d3.round(Math.pow(10,frac),1))/Math.LN10;
    }
    else throw "unrecognized dtick "+String(dtick);
}

// calculate the first tick on an axis
function tickFirst(a){
    var axrev=(a.range[1]<a.range[0]), sRound=(axrev ? Math.floor : Math.ceil);
    if($.isNumeric(a.dtick))
        return sRound((a.range[0]-a.tick0)/a.dtick)*a.dtick+a.tick0;

    var tType=a.dtick.charAt(0), dt=Number(a.dtick.substr(1));
    // Dates: months (or years)
    if(tType=='M'){
        var t0=new Date(a.tick0), r0=new Date(a.range[0]);
        var mdif=(r0.getFullYear()-t0.getFullYear())*12+r0.getMonth()-t0.getMonth();
        var t1=t0.setMonth(t0.getMonth()+(Math.round(mdif/dt)+(axrev?1:-1))*dt);
        while(axrev ? t1>a.range[0] : t1<a.range[0]) t1=tickIncrement(t1,a.dtick,axrev);
        return t1;
    }
    // Log scales: Linear, Digits
    else if(tType=='L')
        return Math.log(sRound((Math.pow(10,a.range[0])-a.tick0)/dt)*dt+a.tick0)/Math.LN10;
    else if(tType=='D') {
//         return Math.floor(a.range[0])+roundUp(mod(a.range[0],1), (a.dtick=='D2')?
//             [0.301,0.699,1]:[0.301,0.477,0.602,0.699,0.778,0.845,0.903,0.954,1]);
        var tickset=(a.dtick=='D2')?
            [-0.301,0,0.301,0.699,1]:[-0.046,0,0.301,0.477,0.602,0.699,0.778,0.845,0.903,0.954,1];
        var frac=roundUp(mod(a.range[0],1), tickset, axrev);
        return Math.floor(a.range[0])+Math.log(d3.round(Math.pow(10,frac),1))/Math.LN10;
    }
    else throw "unrecognized dtick "+String(a.dtick);
}

// draw the text for one tick.
// px,py are the location on gd.paper
// prefix is there so the x axis ticks can be dropped a line
// a is the axis layout, x is the tick value
// TODO: 1,2,3 superscripts are below all the others
// TODO: move the axis labels away if they overlap the tick labels
function tickText(gd, a, x){
    var fontSize=12; // TODO: add to layout
    var px=0, py=0;
    var suffix=''; // completes the full date info, to be included with only the first tick
    var tt;
    if(a.isdate){
        var d=new Date(x);
        if(a.tickround=='y')
            tt=$.datepicker.formatDate('yy', d);
        else if(a.tickround=='m')
            tt=$.datepicker.formatDate('M yy', d);
        else {
            if(x==a.tmin) suffix='<br>'+$.datepicker.formatDate('yy', d);
            if(a.tickround=='d')
                tt=$.datepicker.formatDate('M d', d);
            else if(a.tickround=='H')
                tt=$.datepicker.formatDate('M d ', d)+lpad(d.getHours(),2)+'h';
            else {
                if(x==a.tmin) suffix='<br>'+$.datepicker.formatDate('M d, yy', d);
                tt=lpad(d.getHours(),2)+':'+lpad(d.getMinutes(),2);
                if(a.tickround!='M'){
                    tt+=':'+lpad(d.getSeconds(),2);
                    if(a.tickround!='S')
                        tt+=String(Math.round(mod(x/1000,1)*a.tickround)/a.tickround).substr(1);
                }
            }
        }
    }
    else if(a.islog){
        if($.isNumeric(a.dtick)||((a.dtick.charAt(0)=='D')&&(mod(x+.01,1)<.1))) {
            tt=(Math.round(x)==0)?'1':(Math.round(x)==1)?'10':'10'+String(Math.round(x)).sup()
            fontSize*=1.25;
        }
        else if(a.dtick.charAt(0)=='D') {
            tt=Math.round(Math.pow(10,mod(x,1)));
            fontSize*=0.75;
        }
        else if(a.dtick.charAt(0)=='L')
            tt=String(Math.round(Math.pow(10,x)*a.tickround)/a.tickround);
        else throw "unrecognized dtick "+String(a.dtick);
    }
    else
        tt=String(Math.round(x*a.tickround)/a.tickround);
    // if 9's are printed on log scale, move the 10's away a bit
    if((a.dtick=='D1') && (String(tt).charAt(0)=='1')){
        if(a===gd.layout.yaxis) px-=fontSize/4;
        else py+=fontSize/3;
    }
    return {dx:px, dy:py, text:tt+suffix, fontSize:fontSize, x:x};
}

function doXTicks(gd) {
    var gl=gd.layout, gm=gl.margin, a=gl.xaxis;
    var vals=calcTicks(gd,a);
    var ml = gm.l-(gd.lw<0 ? gd.lw : 0),
        mr = gm.r+(gd.lw>0 ? gd.lw : 0),
        mt = gm.t+(gd.lh>0 ? gd.lh : 0),
        mb = gm.b-(gd.lh<0 ? gd.lh : 0),
        y1=gl.height-mb+gm.pad;


    // ticks
    var xt=gd.axislayer.selectAll('line.xtick').data(vals,function(d){return d.text});
    xt.enter().append('line').attr('class','xtick')
        .call(tickStyle,a)
        .attr('x1',ml)
        .attr('x2',ml)
        .attr('y1',y1)
        .attr('y2',y1+a.ticklen)
    xt.attr('transform',function(d){return 'translate('+(a.m*d.x+a.b)+',0)'});
    xt.exit().remove();

    // grid
    var xg=gd.axislayer.selectAll('line.xgrid').data(vals,function(d){return d.text});
    xg.enter().append('line').attr('class','xgrid')
        .call(gridStyle,a)
        .attr('x1',ml)
        .attr('x2',ml)
        .attr('y1',gl.height-mb)
        .attr('y2',mt);
    xg.attr('transform',function(d){return 'translate('+(a.m*d.x+a.b)+',0)'});
    xg.exit().remove();

    // tick labels
    gd.axislayer.selectAll('text.xtlabel').remove(); // TODO: problems with reusing labels... shouldn't need this
    var xl=gd.axislayer.selectAll('text.xtlabel').data(vals,function(d){return d.text});
    xl.enter().append('text').attr('class','xtlabel')
        .attr('x',function(d){return d.dx+ml})
        .attr('y',function(d){return d.dy+y1+a.ticklen+d.fontSize})
        .attr('font-size',function(d){return d.fontSize})
        .attr('text-anchor','middle')
        .each(function(d){styleText(this,d.text)});
    xl.attr('transform',function(d){return 'translate('+(a.m*d.x+a.b)+',0)'});
    xl.exit().remove();
}

function doYTicks(gd) {
    var gl=gd.layout, gm=gl.margin, a=gl.yaxis;
    var vals=calcTicks(gd,a);
    var ml = gm.l-(gd.lw<0 ? gd.lw : 0),
        mr = gm.r+(gd.lw>0 ? gd.lw : 0),
        mt = gm.t+(gd.lh>0 ? gd.lh : 0),
        mb = gm.b-(gd.lh<0 ? gd.lh : 0),
        x1 = ml-gm.pad;

    // ticks
    var yt=gd.axislayer.selectAll('line.ytick').data(vals,function(d){return d.text});
    yt.enter().append('line').attr('class','ytick')
        .call(tickStyle,a)
        .attr('x1',x1)
        .attr('x2',x1-a.ticklen)
        .attr('y1',mt)
        .attr('y2',mt);
    yt.attr('transform',function(d){return 'translate(0,'+(a.m*d.x+a.b)+')'});
    yt.exit().remove();

    // grid
    var yg=gd.axislayer.selectAll('line.ygrid').data(vals,function(d){return d.text});
    yg.enter().append('line').attr('class','ygrid')
        .call(gridStyle,a)
        .attr('x1',ml)
        .attr('x2',gl.width-mr)
        .attr('y1',mt)
        .attr('y2',mt);
    yg.attr('transform',function(d){return 'translate(0,'+(a.m*d.x+a.b)+')'});
    yg.exit().remove();

    // tick labels
    gd.axislayer.selectAll('text.ytlabel').remove(); // TODO: problems with reusing labels... shouldn't need this.
    var yl=gd.axislayer.selectAll('text.ytlabel').data(vals,function(d){return d.text});
    yl.enter().append('text').attr('class','ytlabel')
        .attr('x',function(d){return d.dx+x1-a.ticklen})
        .attr('y',function(d){return d.dy+mt+d.fontSize/2})
        .attr('font-size',function(d){return d.fontSize})
        .attr('text-anchor','end')
        .each(function(d){styleText(this,d.text)});
    yl.attr('transform',function(d){return 'translate(0,'+(a.m*d.x+a.b)+')'});
    yl.exit().remove();
}

function tickStyle(s,a){
    s.attr('stroke','black')
    .attr('stroke-width',1);
}

function gridStyle(s,a){
    s.attr('stroke',function(d){
        // draw zero lines in black
        // TODO: look for zeroline in layout, remove this one and add one on top
        if(!a.islog && !a.isdate && d.text=='0')
            return '#000';
        else return '#ddd';
    })
    .attr('stroke-width',1)
}

// styling for svg text, in ~HTML format
//   <br> or \n makes a new line (translated to opening and closing <l> tags)
// others need opening and closing tags:
//   <sup>: superscripts
//   <sub>: subscripts
//   <b>: bold
//   <i>: italic
//   <font>: with any of style, weight, size, family, and color attributes changes the font
// tries to find < and > that aren't part of a tag and convert to &lt; and &gt;
// but if it fails, displays the unparsed text with a tooltip about the error
// TODO: will barf on tags crossing newlines... need to close and reopen any such tags if we want to allow this.
function styleText(sn,t) {
    var s=d3.select(sn);
    // whitelist of tags we accept - make sure new tags get added here as well as styleTextInner
    var tags=['sub','sup','b','i','font'];
    var tagRE='\x01(\\/?(br|'+tags.join('|')+')(\\s[^\x01\x02]*)?\\/?)\x02';
    // take the most permissive reading we can of the text:
    // if we don't recognize a tag, treat it as literal text
    var t1=t.replace(/</g,'\x01') // first turn all <, > to non-printing \x01, \x02
            .replace(/>/g,'\x02')
            .replace(new RegExp(tagRE,'gi'),'<$1>') // next turn good tags back to <...>
            .replace(/(<br(\s[^<>]*)?\/?>|\n)/gi, '</l><l>') // translate <br> and \n
            .replace(/\x01/g,'&lt;') // finally turn any remaining \x01, \x02 into &lt;, &gt;
            .replace(/\x02/g,'&gt;');
    // close unclosed tags
    for(i in tags) {
        var om=t1.match(new RegExp('<'+tags[i],'gi')), opens=om?om.length:0;
        var cm=t1.match(new RegExp('<\\/'+tags[i],'gi')), closes=cm?cm.length:0;
        while(closes<opens) { closes++; t1+='</'+tags[i]+'>'}
    }
    // quote unquoted attributes
    var attrRE=/(<[^<>]*=\s*)([^<>\s"']+)(\s|>)/g;
    while(t1.match(attrRE)) t1=t1.replace(attrRE,'$1"$2"$3');
    // parse the text into an xml tree
    lines=new DOMParser()
        .parseFromString('<t><l>'+t1+'</l></t>','text/xml')
        .getElementsByTagName('t')[0]
        .childNodes;
    if(lines[0].nodeName=='parsererror') {
        s.text(t);
        $(s).tooltip({title:"Oops! We didn't get that. You can style text with "+
                "HTML-like tags, but all tags except &lt;br&gt; must be closed, and "+
                "sometimes you have to use &amp;gt; for &gt; and &amp;lt; for &lt;."})
            .tooltip('show');
    }
    // create the styled output
    else for(var i=0; i<lines.length;i++){
        var l=s.append('tspan').attr('class','nl');
        if(i>0) l.attr('x',s.attr('x')).attr('dy',1.3*s.attr('font-size'));
        styleTextInner(l,lines[i].childNodes);
    }
    // if the user did something weird and produced an empty output, give it some size
    // and make it transparent, so they can get it back again
    var bb=sn.getBoundingClientRect();
    if(bb.width==0 || bb.height==0) {
        s.selectAll('tspan').remove();
        styleText(sn,'XXXXX');
        s.attr('opacity',0);
    }
}

function styleTextInner(s,n) {
    for(var i=0; i<n.length;i++) {
        var nn=n[i].nodeName.toLowerCase();
        if(nn=='#text') {
            if(s.text()) s.append('tspan').text(n[i].nodeValue);
            else s.text(n[i].nodeValue);
        }
        else if(nn=='sup')
            styleTextInner(s.append('tspan')
                .attr('baseline-shift','super')
                .attr('font-size','70%'),
              n[i].childNodes);
        else if(nn=='sub')
            styleTextInner(s.append('tspan')
                .attr('baseline-shift','sub')
                .attr('font-size','70%'),
              n[i].childNodes);
        else if(nn=='b')
            styleTextInner(s.append('tspan')
                .attr('font-weight','bold'),
              n[i].childNodes);
        else if(nn=='i')
            styleTextInner(s.append('tspan')
                .attr('font-style','italic'),
              n[i].childNodes);
        else if(nn=='font') {
            var ts=s.append('tspan');
            for(var j=0; j<n[i].attributes.length; j++) {
                var at=n[i].attributes[j],atl=at.name.toLowerCase(),atv=at.nodeValue;
                if(atl=='style') ts.attr('font-style',atv);
                else if(atl=='weight') ts.attr('font-weight',atv);
                else if(atl=='size') ts.attr('font-size',atv);
                else if(atl=='family') ts.attr('font-family',atv);
                else if(atl=='color') ts.attr('fill',atv);
            }
            styleTextInner(ts, n[i].childNodes);
        }
    }
}

// ----------------------------------------------------
// Graph file operations
// ----------------------------------------------------

function shareGraph(divid){
    $('#worldreadable').hide();
    var gd=(typeof divid == 'string') ? document.getElementById(divid) : divid;
    if(typeof gd.fid !='string') gd.fid='';
    if(signedin()==false) return;
    var gd=gettab();
    if(gd.fid===undefined) gd.fid='';
    if(gd.fid==''){
        saveGraph(gd); // TODO: instead of a timeout, use a callback on finishing saveGraph
    }
    var spinner=new Spinner(opts).spin(gd);

    // give graph 2.5 second to save and load iframe
    setTimeout(function(){
        // reload div
        var gd=(typeof divid == 'string') ? document.getElementById(divid) : divid;
        if(gd.fid.toString().split(':').length==2){
	    var un=gd.fid.split(':')[0]
	    var fid=gd.fid.split(':')[1]
	}
        else{
	    var un=$('#signin').text().replace(/^\s+|\s+$/g, '');
	    var fid=gd.fid
        }
        // set worldreadable flag on file to true
        $.post("/worldreadable/", {'readable':true,'fid':gd.fid}, function(){
            url=window.location.origin+'/~'+un+'/'+fid;
            $('#linktoshare').val(url);
            $('#igraph').attr('src',url+'/500/300/');
            $('#iframetoshare').text($('#igraphcontainer').html().replace(/^\s*/, '').replace(/\s*$/, ''));
            $('#linkModal').modal('toggle');
            document.getElementById("linktoshare").select();
        });
        spinner.stop();
    }, 2500);
}

// ------------------------------- graphToGrid

function graphToGrid(){
    var gd=gettab();
    var csrftoken=$.cookie('csrftoken');
    if(gd.fid !== undefined)
        $.post("/pullf/", {'csrfmiddlewaretoken':csrftoken, 'fid': gd.fid, 'ft':'grid'}, fileResp);
    else {
        var data = [];
        for(d in gd.data) data.push(stripSrc(gd.data[d]));
        $.post("/pullf/", {'csrfmiddlewaretoken':csrftoken, 'data': JSON.stringify({'data':data}), 'ft':'grid'}, fileResp);
    }
}

// ----------------------------------------------------
// Utility functions
// ----------------------------------------------------

// aggregate value v and array a (up to len)
// using function f (ie Math.min, etc)
// throwing out non-numeric values
function aggNums(f,v,a,len) {
	var r=($.isNumeric(v)) ? v : false;
	for(i=0; i<len; i++) {
	    if(!$.isNumeric(r)) r=a[i];
	    else if($.isNumeric(a[i])) r=f(r,a[i]);
	}
	return r;
}

// does the array a have mostly dates rather than numbers?
// note: some values can be neither (such as blanks, text)
// 2- or 4-digit integers can be both, so require twice as many
// dates as non-dates, to exclude cases with mostly 2 & 4 digit
// numbers and a few dates
function moreDates(a) {
    var dcnt=0, ncnt=0;
    for(var i in a) {
        if(isDateTime(a[i])) dcnt+=1;
        if($.isNumeric(a[i])) ncnt+=1;
    }
    return (dcnt>ncnt*2);
}

// does the array look like something that should be plotted on a log axis?
// it should all be >0 or non-numeric
// then it should have a range max/min at least 100
// and at least 1/4 of distinct values <max/10
function loggy(d,ax) {
    var vals=[],v,c;
    var ax2= (ax=='x') ? 'y' : 'x';
    for(curve in d){
        c=d[curve];
        // curve has data: test each numeric point for <=0 and add if unique
        if(ax in c) {
            for(i in c[ax]) {
                v=c[ax][i];
                if($.isNumeric(v)){
                    if(v<=0) return false;
                    else if(vals.indexOf(v)<0) vals.push(v);
                }
            }
        }
        // curve has linear scaling: test endpoints for <=0 and add all points if unique
        else if((ax+'0' in c)&&('d'+ax in c)&&(ax2 in c)) {
            if((c[ax+'0']<=0)||(c[ax+'0']+c['d'+ax]*(c[ax2].length-1)<=0)) return false;
            for(i in d[curve][ax2]) {
                v=c[ax+'0']+c['d'+ax]*i;
                if(vals.indexOf(v)<0) vals.push(v);
            }
        }
    }
    // now look for range and distribution
    var mx=Math.max.apply(Math,vals), mn=Math.min.apply(Math,vals);
    return ((mx/mn>=100)&&(vals.sort()[Math.ceil(vals.length/4)]<mx/10));
}

// if isdate, convert value (or all values) from dates to milliseconds
// if islog, take the log here
function convertToAxis(o,a){
    if(a.isdate||a.islog){
        if($.isArray(o)){
            var r=[];
            for(i in o) r.push(a.isdate ? DateTime2ms(o[i]) : (o[i]>0) ? Math.log(o[i])/Math.LN10 : null);
            return r;
        }
        else return a.isdate ? DateTime2ms(o) : (o>0) ? Math.log(o)/Math.LN10 : null;
    }
    else if($.isArray(o))
        return o.map(function(d){return $.isNumeric(d) ? d : null})
    else
        return $.isNumeric(o) ? o : null;
}

// do two bounding boxes from getBoundingClientRect,
// ie {left,right,top,bottom,width,height}, overlap?
function bBoxIntersect(a,b){
    if(a.left>b.right || b.left>a.right || a.top>b.bottom || b.top>a.bottom) return false;
    return true;
}

// create a copy of data, with all dereferenced src elements stripped
// so if there's xsrc present, strip out x
// needs to do this recursively because some src can be inside sub-objects
// also strip "drawing" element, which is a reference to the Raphael objects
function stripSrc(d) {
    var o={};
    for(v in d) {
        if(!(v+'src' in d)) {
            if($.isPlainObject(d[v])) o[v]=stripSrc(d[v]);
            else o[v]=d[v];
        }
    }
    return o;
}<|MERGE_RESOLUTION|>--- conflicted
+++ resolved
@@ -657,22 +657,14 @@
                 '</div>'+
                 '<div class="btn-group">'+
                     '<a class="btn toolbar_anchor" onclick="litebox()" rel="tooltip" title="Toggle help on / off">'+
-                        '<img src="/static/bootstrap/img/png/glyphicons_195_circle_info.png"/>&nbsp;Help'+                        
-                '</div>'+                           
+                        '<img src="/static/bootstrap/img/png/glyphicons_195_circle_info.png"/>&nbsp;Help'+
+                '</div>'+
                 '<div class="btn-group">'+
                     '<a class="btn google_button" onclick="shareGraph(gettab());" rel="tooltip" title="Share graph by URL">'+
-<<<<<<< HEAD
                         '<img src="/static/img/lil_share_white.png"/>&nbsp;Share'+
                     '</a>'+
                 '</div>'+
-	        '</div>'
-
-=======
-                        '<img src="/static/img/lil_share_white.png"/>&nbsp;Share'+                        
-                    '</a>'+ 
-	        '</div>'  
-    
->>>>>>> ba279265
+	        '</div>';
         $(gd).prepend(menudiv);
         $(gd).find('.btn').tooltip({placement:'bottom', delay:{show:700}});
     }
@@ -1156,12 +1148,8 @@
         console.log('no data to style',gd);
         return;
     }
-<<<<<<< HEAD
-
-=======
     hidebox();
-    
->>>>>>> ba279265
+
     if(!('x' in pos)) pos.x=pos.left+(pos.width/2);
     if(!('y' in pos)) pos.y=pos.top+pos.height;
 
