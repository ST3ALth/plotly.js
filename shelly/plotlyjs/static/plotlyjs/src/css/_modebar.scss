.modebar {
    position: absolute;
    top: 2px;
    right: 2px;
    z-index: 1001;
    background: rgba(255,255,255,0.7);
}

.modebar-group {
    float: left;
    display: inline-block;
    box-sizing: border-box;
    margin-left: 9px;
    position: relative;
    vertical-align: middle;
    white-space: nowrap;

    &:first-child {
        margin-left: 0px;
    }
}


.modebar-btn {
    position: relative;
    font-size: 16px;
    color: rgba(0,31,95,0.3);
    box-shadow: none;
    -webkit-font-smoothing: antialiased;
    border: none;
    padding: 3px 4px;
    display: inline-block;
    cursor: pointer;
    position: relative;
    outline: none;
    line-height: normal;
    box-sizing: border-box;

    &.active, &:hover {
        color: rgba(0,22,72,0.5);
    }

    &:first-child {
        margin-left: 0px;
    }

    [class^="ploticon-"]:before {
        font-style: normal !important;
        box-sizing: border-box;
    }
<<<<<<< HEAD
=======
}

.modebar-btn--logo {
    padding: 3px 1px;
>>>>>>> 0c0ac494
}<|MERGE_RESOLUTION|>--- conflicted
+++ resolved
@@ -48,11 +48,8 @@
         font-style: normal !important;
         box-sizing: border-box;
     }
-<<<<<<< HEAD
-=======
 }
 
 .modebar-btn--logo {
     padding: 3px 1px;
->>>>>>> 0c0ac494
 }