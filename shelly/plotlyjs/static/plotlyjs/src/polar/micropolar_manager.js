--- conflicted
+++ resolved
@@ -1,18 +1,12 @@
 'use strict';
 
 var Plotly = require('../plotly'),
-    d3 = require('d3');
-
-<<<<<<< HEAD
-var manager = module.exports = {};
-=======
-var manager = module.exports = {},
-    Plotly = require('../plotly'),
+    d3 = require('d3'),
     UndoManager = require('./utils/undo_manager');
 
+var manager = module.exports = {};
+
 var extendDeepAll = Plotly.Lib.extendDeepAll;
-
->>>>>>> aca06f3a
 
 manager.framework = function(_gd){
     var config, previousConfigClone, plot, convertedInput, container;
