--- conflicted
+++ resolved
@@ -104,18 +104,9 @@
     this.spikeOptions     = createSpikeOptions(fullLayout[this.id]);
     this.container        = sceneContainer;
 
-<<<<<<< HEAD
-=======
     this.staticMode   = false;
-
-    /*
-     * WARNING!!!! Only set camera position on first call to plot!!!!
-     * TODO remove this hack
-     */
-    this.hasPlotBeenCalled = false;
-
-
->>>>>>> 6eab9c57
+   
+
     var glplotOptions = {
             container:  sceneContainer,
             axes:       this.axesOptions,
